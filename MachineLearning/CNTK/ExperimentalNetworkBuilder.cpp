--- conflicted
+++ resolved
@@ -5,28 +5,6 @@
 
 #include "Basics.h"
 #include "ExperimentalNetworkBuilder.h"
-<<<<<<< HEAD
-#include "BrainScriptEvaluator.h"
-
-//#include "ComputationNode.h"
-//#include "InputAndParamNodes.h"
-//#include "RecurrentNodes.h"
-//#include "NonlinearityNodes.h"
-//#include "LinearAlgebraNodes.h"
-//#include "ConvolutionalNodes.h"
-//
-//#include "ComputationNetwork.h"
-//#include "ComputationNetworkBuilder.h"
-//
-//#include <memory>
-//#include <deque>
-//#include <set>
-#include <string>
-
-#ifndef let
-#define let const auto
-#endif
-=======
 #include "ScriptableObjects.h"
 #include "BrainScriptEvaluator.h"
 #include "BrainScriptParser.h"
@@ -36,46 +14,12 @@
 #ifndef let
 #define let const auto
 #endif
->>>>>>> 173de462
 
 
 namespace Microsoft { namespace MSR { namespace CNTK {
 
     using namespace Microsoft::MSR;
 
-<<<<<<< HEAD
-    wstring standardFunctions =
-        L"Print(value, format='') = new PrintAction [ what = value /*; how = format*/ ] \n"
-        L"Format(value, format) = new StringFunction [ what = 'Format' ; arg = value ; how = format ] \n"
-        L"Replace(s, from, to) = new StringFunction [ what = 'Replace' ; arg = s ; replacewhat = from ; withwhat = to ] \n"
-        L"Substr(s, begin, num) = new StringFunction [ what = 'Substr' ; arg = s ; pos = begin ; chars = num ] \n"
-        L"Chr(c) = new StringFunction [ what = 'Chr' ;  arg = c ] \n"
-        L"Floor(x)  = new NumericFunction [ what = 'Floor' ;  arg = x ] \n"
-        L"Length(x) = new NumericFunction [ what = 'Length' ; arg = x ] \n"
-        L"Ceil(x) = -Floor(-x) \n"
-        L"Round(x) = Floor(x+0.5) \n"
-        L"Abs(x) = if x >= 0 then x else -x \n"
-        L"Sign(x) = if x > 0 then 1 else if x < 0 then -1 else 0 \n"
-        L"Min(a,b) = if a < b then a else b \n"
-        L"Max(a,b) = if a > b then a else b \n"
-        L"Fac(n) = if n > 1 then Fac(n-1) * n else 1 \n"
-        ;
-
-    wstring commonMacros =
-        L"BFF(in, rows, cols) = [ B = Parameter(rows, 1, init = 'fixedValue', value = 0) ; W = Parameter(rows, cols) ; z = W*in+B ] \n"
-        L"SBFF(in, rows, cols) = [ Eh = Sigmoid(BFF(in, rows, cols).z) ] \n "
-        L"MeanVarNorm(feat) = PerDimMeanVarNormalization(feat, Mean(feat), InvStdDev(feat)) \n"
-        L"LogPrior(labels) = Log(Mean(labels)) \n"
-        ;
-
-    // TODO: must be moved to ComputationNodeBase.h
-    // a ComputationNode that derives from MustFinalizeInit does not resolve some args immediately (just keeps ConfigValuePtrs),
-    // assuming they are not ready during construction.
-    // This is specifically meant to be used by DelayNode, see comments there.
-    struct MustFinalizeInit { virtual void FinalizeInit() = 0; };   // derive from this to indicate ComputationNetwork should call FinalizeIitlate initialization
-
-    wstring computationNodes =  // TODO: use actual TypeName() here? would first need to make it a wide string; we should also extract those two methods into the base macro
-=======
     wstring standardFunctions =
         L"Print(value, format='') = new PrintAction [ what = value /*; how = format*/ ] \n"
         L"Debug(value, say = '', enabled = true) = new Debug [ /*macro arg values*/ ] \n"
@@ -108,7 +52,6 @@
     struct MustFinalizeInit { virtual void FinalizeInit() = 0; };   // derive from this to indicate ComputationNetwork should call FinalizeIitlate initialization
 
     wstring computationNodes =  // TODO: use actual TypeName() here? would first need to make it a wide string; we should also extract those two methods into the base macro
->>>>>>> 173de462
         L"LearnableParameter(rows, cols, needGradient = true, init = 'uniform'/*|fixedValue|gaussian|fromFile*/, initValueScale = 1, value = 0, initFromFilePath = '', initOnCPUOnly=true, randomSeed=-1, tag='') = new ComputationNode [ operation = 'LearnableParameter' /*plus the function args*/ ]\n"
         L"Parameter = LearnableParameter // deprecated \n"
         // ^^ already works; vv untested
