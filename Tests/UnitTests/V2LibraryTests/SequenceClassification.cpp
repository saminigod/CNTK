--- conflicted
+++ resolved
@@ -92,13 +92,8 @@
     Trainer trainer(classifierOutput, trainingLoss, prediction, { learner });
     FloatingPointCompare(learner->LearningRate(), 0.0005, "Learner::LearningRate does not match expectation");
 
-<<<<<<< HEAD
     trainer.TrainMinibatch({ { features, minibatchData[featureStreamInfo] }, { labels, minibatchData[labelStreamInfo] } }, device);
-    FloatingPointCompare(learner->LearningRate(minibatchSize), 0.0005, "Learner::LearningRate does not match expectation");
-=======
-    trainer.TrainMinibatch({ { features, minibatchData[featureStreamInfo].m_data }, { labels, minibatchData[labelStreamInfo].m_data } }, device);
     FloatingPointCompare(learner->LearningRate(), 0.0005, "Learner::LearningRate does not match expectation");
->>>>>>> 7af9ba1a
 
     const wchar_t* modelFile = L"seq2seq.model";
     trainer.SaveCheckpoint(modelFile);
