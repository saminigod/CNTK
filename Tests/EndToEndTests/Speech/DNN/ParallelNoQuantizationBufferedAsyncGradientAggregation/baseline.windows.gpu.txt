CPU info:
    CPU Model Name: Intel(R) Xeon(R) CPU W3565 @ 3.20GHz
    Hardware threads: 8
    Total Memory: 12580436 kB
-------------------------------------------------------------------
=== Running C:\Program Files\Microsoft MPI\Bin\/mpiexec.exe -n 3 C:\jenkins\workspace\CNTK-Test-Windows-W1\x64\release\cntk.exe configFile=C:\jenkins\workspace\CNTK-Test-Windows-W1\Tests\EndToEndTests\Speech\DNN/cntk.cntk currentDirectory=C:\jenkins\workspace\CNTK-Test-Windows-W1\Tests\EndToEndTests\Speech\Data RunDir=C:\Users\svcphil\AppData\Local\Temp\cntk-test-20160816030157.855216\Speech\DNN_ParallelNoQuantizationBufferedAsyncGradientAggregation@release_gpu DataDir=C:\jenkins\workspace\CNTK-Test-Windows-W1\Tests\EndToEndTests\Speech\Data ConfigDir=C:\jenkins\workspace\CNTK-Test-Windows-W1\Tests\EndToEndTests\Speech\DNN OutputDir=C:\Users\svcphil\AppData\Local\Temp\cntk-test-20160816030157.855216\Speech\DNN_ParallelNoQuantizationBufferedAsyncGradientAggregation@release_gpu DeviceId=0 timestamping=true numCPUThreads=2 precision=double speechTrain=[SGD=[ParallelTrain=[DataParallelSGD=[gradientBits=64]]]] speechTrain=[SGD=[ParallelTrain=[DataParallelSGD=[useBufferedAsyncGradientAggregation=true]]]] speechTrain=[SGD=[ParallelTrain=[parallelizationStartEpoch=2]]] speechTrain=[SGD=[maxEpochs=4]] speechTrain=[SGD=[ParallelTrain=[syncPerfStats=5]]] stderr=C:\Users\svcphil\AppData\Local\Temp\cntk-test-20160816030157.855216\Speech\DNN_ParallelNoQuantizationBufferedAsyncGradientAggregation@release_gpu/stderr
-------------------------------------------------------------------
Build info: 

		Built time: Aug 16 2016 02:54:53
		Last modified date: Fri Aug 12 05:31:21 2016
		Build type: Release
		Build target: GPU
		With 1bit-SGD: no
		Math lib: mkl
		CUDA_PATH: C:\Program Files\NVIDIA GPU Computing Toolkit\CUDA\v7.5
		CUB_PATH: c:\src\cub-1.4.1
		CUDNN_PATH: c:\NVIDIA\cudnn-4.0\cuda
		Build Branch: HEAD
		Build SHA1: 026b1e772b963461e189f8f00aa7ed6951298f84
		Built by svcphil on Philly-Pool3
		Build Path: c:\Jenkins\workspace\CNTK-Build-Windows\Source\CNTK\
-------------------------------------------------------------------
Changed current directory to C:\jenkins\workspace\CNTK-Test-Windows-W1\Tests\EndToEndTests\Speech\Data
MPIWrapper: initializing MPI
-------------------------------------------------------------------
Build info: 

		Built time: Aug 16 2016 02:54:53
		Last modified date: Fri Aug 12 05:31:21 2016
		Build type: Release
		Build target: GPU
		With 1bit-SGD: no
		Math lib: mkl
		CUDA_PATH: C:\Program Files\NVIDIA GPU Computing Toolkit\CUDA\v7.5
		CUB_PATH: c:\src\cub-1.4.1
		CUDNN_PATH: c:\NVIDIA\cudnn-4.0\cuda
		Build Branch: HEAD
		Build SHA1: 026b1e772b963461e189f8f00aa7ed6951298f84
		Built by svcphil on Philly-Pool3
		Build Path: c:\Jenkins\workspace\CNTK-Build-Windows\Source\CNTK\
-------------------------------------------------------------------
Changed current directory to C:\jenkins\workspace\CNTK-Test-Windows-W1\Tests\EndToEndTests\Speech\Data
MPIWrapper: initializing MPI
-------------------------------------------------------------------
Build info: 

		Built time: Aug 16 2016 02:54:53
		Last modified date: Fri Aug 12 05:31:21 2016
		Build type: Release
		Build target: GPU
		With 1bit-SGD: no
		Math lib: mkl
		CUDA_PATH: C:\Program Files\NVIDIA GPU Computing Toolkit\CUDA\v7.5
		CUB_PATH: c:\src\cub-1.4.1
		CUDNN_PATH: c:\NVIDIA\cudnn-4.0\cuda
		Build Branch: HEAD
		Build SHA1: 026b1e772b963461e189f8f00aa7ed6951298f84
		Built by svcphil on Philly-Pool3
		Build Path: c:\Jenkins\workspace\CNTK-Build-Windows\Source\CNTK\
-------------------------------------------------------------------
Changed current directory to C:\jenkins\workspace\CNTK-Test-Windows-W1\Tests\EndToEndTests\Speech\Data
MPIWrapper: initializing MPI
ping [requestnodes (before change)]: 3 nodes pinging each other
ping [requestnodes (before change)]: 3 nodes pinging each other
ping [requestnodes (before change)]: 3 nodes pinging each other
ping [requestnodes (before change)]: all 3 nodes responded
ping [requestnodes (before change)]: all 3 nodes responded
ping [requestnodes (before change)]: all 3 nodes responded
requestnodes [MPIWrapper]: using 3 out of 3 MPI nodes (3 requested); we (2) are in (participating)
requestnodes [MPIWrapper]: using 3 out of 3 MPI nodes (3 requested); we (1) are in (participating)
requestnodes [MPIWrapper]: using 3 out of 3 MPI nodes (3 requested); we (0) are in (participating)
ping [requestnodes (after change)]: 3 nodes pinging each other
ping [requestnodes (after change)]: 3 nodes pinging each other
ping [requestnodes (after change)]: 3 nodes pinging each other
ping [requestnodes (after change)]: all 3 nodes responded
ping [requestnodes (after change)]: all 3 nodes responded
ping [requestnodes (after change)]: all 3 nodes responded
mpihelper: we are cog 2 in a gearbox of 3
mpihelper: we are cog 1 in a gearbox of 3
mpihelper: we are cog 0 in a gearbox of 3
ping [mpihelper]: 3 nodes pinging each other
ping [mpihelper]: 3 nodes pinging each other
ping [mpihelper]: 3 nodes pinging each other
ping [mpihelper]: all 3 nodes responded
ping [mpihelper]: all 3 nodes responded
ping [mpihelper]: all 3 nodes responded
MPI Rank 0: 08/16/2016 03:04:10: Redirecting stderr to file C:\Users\svcphil\AppData\Local\Temp\cntk-test-20160816030157.855216\Speech\DNN_ParallelNoQuantizationBufferedAsyncGradientAggregation@release_gpu/stderr_speechTrain.logrank0
MPI Rank 0: 08/16/2016 03:04:10: -------------------------------------------------------------------
MPI Rank 0: 08/16/2016 03:04:10: Build info: 
MPI Rank 0: 
MPI Rank 0: 08/16/2016 03:04:10: 		Built time: Aug 16 2016 02:54:53
MPI Rank 0: 08/16/2016 03:04:10: 		Last modified date: Fri Aug 12 05:31:21 2016
MPI Rank 0: 08/16/2016 03:04:10: 		Build type: Release
MPI Rank 0: 08/16/2016 03:04:10: 		Build target: GPU
MPI Rank 0: 08/16/2016 03:04:10: 		With 1bit-SGD: no
MPI Rank 0: 08/16/2016 03:04:10: 		Math lib: mkl
MPI Rank 0: 08/16/2016 03:04:10: 		CUDA_PATH: C:\Program Files\NVIDIA GPU Computing Toolkit\CUDA\v7.5
MPI Rank 0: 08/16/2016 03:04:10: 		CUB_PATH: c:\src\cub-1.4.1
MPI Rank 0: 08/16/2016 03:04:10: 		CUDNN_PATH: c:\NVIDIA\cudnn-4.0\cuda
MPI Rank 0: 08/16/2016 03:04:10: 		Build Branch: HEAD
MPI Rank 0: 08/16/2016 03:04:10: 		Build SHA1: 026b1e772b963461e189f8f00aa7ed6951298f84
MPI Rank 0: 08/16/2016 03:04:10: 		Built by svcphil on Philly-Pool3
MPI Rank 0: 08/16/2016 03:04:10: 		Build Path: c:\Jenkins\workspace\CNTK-Build-Windows\Source\CNTK\
MPI Rank 0: 08/16/2016 03:04:10: -------------------------------------------------------------------
MPI Rank 0: 08/16/2016 03:04:10: -------------------------------------------------------------------
MPI Rank 0: 08/16/2016 03:04:10: GPU info:
MPI Rank 0: 
MPI Rank 0: 08/16/2016 03:04:10: 		Device[0]: cores = 2496; computeCapability = 5.2; type = "Quadro M4000"; memory = 8192 MB
MPI Rank 0: 08/16/2016 03:04:10: -------------------------------------------------------------------
MPI Rank 0: 
MPI Rank 0: 08/16/2016 03:04:10: Running on cntk-muc01 at 2016/08/16 03:04:10
MPI Rank 0: 08/16/2016 03:04:10: Command line: 
MPI Rank 0: C:\jenkins\workspace\CNTK-Test-Windows-W1\x64\release\cntk.exe  configFile=C:\jenkins\workspace\CNTK-Test-Windows-W1\Tests\EndToEndTests\Speech\DNN/cntk.cntk  currentDirectory=C:\jenkins\workspace\CNTK-Test-Windows-W1\Tests\EndToEndTests\Speech\Data  RunDir=C:\Users\svcphil\AppData\Local\Temp\cntk-test-20160816030157.855216\Speech\DNN_ParallelNoQuantizationBufferedAsyncGradientAggregation@release_gpu  DataDir=C:\jenkins\workspace\CNTK-Test-Windows-W1\Tests\EndToEndTests\Speech\Data  ConfigDir=C:\jenkins\workspace\CNTK-Test-Windows-W1\Tests\EndToEndTests\Speech\DNN  OutputDir=C:\Users\svcphil\AppData\Local\Temp\cntk-test-20160816030157.855216\Speech\DNN_ParallelNoQuantizationBufferedAsyncGradientAggregation@release_gpu  DeviceId=0  timestamping=true  numCPUThreads=2  precision=double  speechTrain=[SGD=[ParallelTrain=[DataParallelSGD=[gradientBits=64]]]]  speechTrain=[SGD=[ParallelTrain=[DataParallelSGD=[useBufferedAsyncGradientAggregation=true]]]]  speechTrain=[SGD=[ParallelTrain=[parallelizationStartEpoch=2]]]  speechTrain=[SGD=[maxEpochs=4]]  speechTrain=[SGD=[ParallelTrain=[syncPerfStats=5]]]  stderr=C:\Users\svcphil\AppData\Local\Temp\cntk-test-20160816030157.855216\Speech\DNN_ParallelNoQuantizationBufferedAsyncGradientAggregation@release_gpu/stderr
MPI Rank 0: 
MPI Rank 0: 
MPI Rank 0: 
MPI Rank 0: 08/16/2016 03:04:10: >>>>>>>>>>>>>>>>>>>> RAW CONFIG (VARIABLES NOT RESOLVED) >>>>>>>>>>>>>>>>>>>>
MPI Rank 0: 08/16/2016 03:04:10: precision = "float"
MPI Rank 0: command = speechTrain
MPI Rank 0: deviceId = $DeviceId$
MPI Rank 0: parallelTrain = true
MPI Rank 0: speechTrain = [
MPI Rank 0:     action = "train"
MPI Rank 0:     modelPath = "$RunDir$/models/cntkSpeech.dnn"
MPI Rank 0:     deviceId = $DeviceId$
MPI Rank 0:     traceLevel = 1
MPI Rank 0:     SimpleNetworkBuilder = [
MPI Rank 0:         layerSizes = 363:512:512:132
MPI Rank 0:         trainingCriterion = "CrossEntropyWithSoftmax"
MPI Rank 0:         evalCriterion = "ClassificationError"
MPI Rank 0:         layerTypes = "Sigmoid"
MPI Rank 0:         initValueScale = 1.0
MPI Rank 0:         applyMeanVarNorm = true
MPI Rank 0:         uniformInit = true
MPI Rank 0:         needPrior = true
MPI Rank 0:     ]
MPI Rank 0:     ExperimentalNetworkBuilder = [    // the same as above but with BS. Not active; activate by commenting out the SimpleNetworkBuilder entry above
MPI Rank 0:         layerSizes = 363:512:512:132
MPI Rank 0:         trainingCriterion = 'CE'
MPI Rank 0:         evalCriterion = 'Err'
MPI Rank 0:         applyMeanVarNorm = true
MPI Rank 0:         L = Length(layerSizes)-1    // number of model layers
MPI Rank 0:         features = Input(layerSizes[0], 1, tag='feature') ; labels = Input(layerSizes[Length(layerSizes)-1], 1, tag='label')
MPI Rank 0:         featNorm = if applyMeanVarNorm
MPI Rank 0:                    then MeanVarNorm(features)
MPI Rank 0:                    else features
MPI Rank 0:         layers[layer:1..L-1] = if layer > 1
MPI Rank 0:                                then SBFF(layers[layer-1].Eh, layerSizes[layer], layerSizes[layer-1])
MPI Rank 0:                                else SBFF(featNorm, layerSizes[layer], layerSizes[layer-1])
MPI Rank 0:         outLayer = BFF(layers[L-1].Eh, layerSizes[L], layerSizes[L-1])
MPI Rank 0:         outZ = outLayer.z        // + PastValue(layerSizes[L], 1, outLayer.z)
MPI Rank 0:         CE = if trainingCriterion == 'CE'
MPI Rank 0:              then CrossEntropyWithSoftmax(labels, outZ, tag='criterion')
MPI Rank 0:              else Fail('unknown trainingCriterion ' + trainingCriterion)
MPI Rank 0:         Err = if evalCriterion == 'Err' then
MPI Rank 0:               ClassificationError(labels, outZ, tag='evaluation')
MPI Rank 0:               else Fail('unknown evalCriterion ' + evalCriterion)
MPI Rank 0:         logPrior = LogPrior(labels)
MPI Rank 0:         // TODO: how to add a tag to an infix operation?
MPI Rank 0:         ScaledLogLikelihood = Minus (outZ, logPrior, tag='output')
MPI Rank 0:     ]
MPI Rank 0:     SGD = [
MPI Rank 0:         epochSize = 20480
MPI Rank 0:         minibatchSize = 64:256:1024
MPI Rank 0:         learningRatesPerMB = 1.0:0.5:0.1
MPI Rank 0:         numMBsToShowResult = 10
MPI Rank 0:         momentumPerMB = 0.9:0.656119
MPI Rank 0:         dropoutRate = 0.0
MPI Rank 0:         maxEpochs = 3
MPI Rank 0:         keepCheckPointFiles = true
MPI Rank 0:         clippingThresholdPerSample = 1#INF
MPI Rank 0:         ParallelTrain = [
MPI Rank 0:             parallelizationMethod = "DataParallelSGD"
MPI Rank 0:             distributedMBReading = true
MPI Rank 0:             DataParallelSGD = [
MPI Rank 0:                 gradientBits = 32
MPI Rank 0:             ]
MPI Rank 0:         ]
MPI Rank 0:         AutoAdjust = [
MPI Rank 0:             reduceLearnRateIfImproveLessThan = 0
MPI Rank 0:             loadBestModel = true
MPI Rank 0:             increaseLearnRateIfImproveMoreThan = 1000000000
MPI Rank 0:             learnRateDecreaseFactor = 0.5
MPI Rank 0:             learnRateIncreaseFactor = 1.382
MPI Rank 0:             autoAdjustLR = "adjustAfterEpoch"
MPI Rank 0:         ]
MPI Rank 0:     ]
MPI Rank 0:     reader = [
MPI Rank 0:         readerType = "HTKMLFReader"
MPI Rank 0:         readMethod = "blockRandomize"
MPI Rank 0:         miniBatchMode = "partial"
MPI Rank 0:         randomize = "auto"
MPI Rank 0:         verbosity = 0
MPI Rank 0:         useMersenneTwisterRand=true
MPI Rank 0:         features = [
MPI Rank 0:             dim = 363
MPI Rank 0:             type = "real"
MPI Rank 0:             scpFile = "glob_0000.scp"
MPI Rank 0:         ]
MPI Rank 0:         labels = [
MPI Rank 0:             mlfFile = "$DataDir$/glob_0000.mlf"
MPI Rank 0:             labelMappingFile = "$DataDir$/state.list"
MPI Rank 0:             labelDim = 132
MPI Rank 0:             labelType = "category"
MPI Rank 0:         ]
MPI Rank 0:     ]
MPI Rank 0: ]
MPI Rank 0: currentDirectory=C:\jenkins\workspace\CNTK-Test-Windows-W1\Tests\EndToEndTests\Speech\Data
MPI Rank 0: RunDir=C:\Users\svcphil\AppData\Local\Temp\cntk-test-20160816030157.855216\Speech\DNN_ParallelNoQuantizationBufferedAsyncGradientAggregation@release_gpu
MPI Rank 0: DataDir=C:\jenkins\workspace\CNTK-Test-Windows-W1\Tests\EndToEndTests\Speech\Data
MPI Rank 0: ConfigDir=C:\jenkins\workspace\CNTK-Test-Windows-W1\Tests\EndToEndTests\Speech\DNN
MPI Rank 0: OutputDir=C:\Users\svcphil\AppData\Local\Temp\cntk-test-20160816030157.855216\Speech\DNN_ParallelNoQuantizationBufferedAsyncGradientAggregation@release_gpu
MPI Rank 0: DeviceId=0
MPI Rank 0: timestamping=true
MPI Rank 0: numCPUThreads=2
MPI Rank 0: precision=double
MPI Rank 0: speechTrain=[SGD=[ParallelTrain=[DataParallelSGD=[gradientBits=64]]]]
MPI Rank 0: speechTrain=[SGD=[ParallelTrain=[DataParallelSGD=[useBufferedAsyncGradientAggregation=true]]]]
MPI Rank 0: speechTrain=[SGD=[ParallelTrain=[parallelizationStartEpoch=2]]]
MPI Rank 0: speechTrain=[SGD=[maxEpochs=4]]
MPI Rank 0: speechTrain=[SGD=[ParallelTrain=[syncPerfStats=5]]]
MPI Rank 0: stderr=C:\Users\svcphil\AppData\Local\Temp\cntk-test-20160816030157.855216\Speech\DNN_ParallelNoQuantizationBufferedAsyncGradientAggregation@release_gpu/stderr
MPI Rank 0: 
MPI Rank 0: 08/16/2016 03:04:10: <<<<<<<<<<<<<<<<<<<< RAW CONFIG (VARIABLES NOT RESOLVED)  <<<<<<<<<<<<<<<<<<<<
MPI Rank 0: 
MPI Rank 0: 08/16/2016 03:04:10: >>>>>>>>>>>>>>>>>>>> RAW CONFIG WITH ALL VARIABLES RESOLVED >>>>>>>>>>>>>>>>>>>>
MPI Rank 0: 08/16/2016 03:04:10: precision = "float"
MPI Rank 0: command = speechTrain
MPI Rank 0: deviceId = 0
MPI Rank 0: parallelTrain = true
MPI Rank 0: speechTrain = [
MPI Rank 0:     action = "train"
MPI Rank 0:     modelPath = "C:\Users\svcphil\AppData\Local\Temp\cntk-test-20160816030157.855216\Speech\DNN_ParallelNoQuantizationBufferedAsyncGradientAggregation@release_gpu/models/cntkSpeech.dnn"
MPI Rank 0:     deviceId = 0
MPI Rank 0:     traceLevel = 1
MPI Rank 0:     SimpleNetworkBuilder = [
MPI Rank 0:         layerSizes = 363:512:512:132
MPI Rank 0:         trainingCriterion = "CrossEntropyWithSoftmax"
MPI Rank 0:         evalCriterion = "ClassificationError"
MPI Rank 0:         layerTypes = "Sigmoid"
MPI Rank 0:         initValueScale = 1.0
MPI Rank 0:         applyMeanVarNorm = true
MPI Rank 0:         uniformInit = true
MPI Rank 0:         needPrior = true
MPI Rank 0:     ]
MPI Rank 0:     ExperimentalNetworkBuilder = [    // the same as above but with BS. Not active; activate by commenting out the SimpleNetworkBuilder entry above
MPI Rank 0:         layerSizes = 363:512:512:132
MPI Rank 0:         trainingCriterion = 'CE'
MPI Rank 0:         evalCriterion = 'Err'
MPI Rank 0:         applyMeanVarNorm = true
MPI Rank 0:         L = Length(layerSizes)-1    // number of model layers
MPI Rank 0:         features = Input(layerSizes[0], 1, tag='feature') ; labels = Input(layerSizes[Length(layerSizes)-1], 1, tag='label')
MPI Rank 0:         featNorm = if applyMeanVarNorm
MPI Rank 0:                    then MeanVarNorm(features)
MPI Rank 0:                    else features
MPI Rank 0:         layers[layer:1..L-1] = if layer > 1
MPI Rank 0:                                then SBFF(layers[layer-1].Eh, layerSizes[layer], layerSizes[layer-1])
MPI Rank 0:                                else SBFF(featNorm, layerSizes[layer], layerSizes[layer-1])
MPI Rank 0:         outLayer = BFF(layers[L-1].Eh, layerSizes[L], layerSizes[L-1])
MPI Rank 0:         outZ = outLayer.z        // + PastValue(layerSizes[L], 1, outLayer.z)
MPI Rank 0:         CE = if trainingCriterion == 'CE'
MPI Rank 0:              then CrossEntropyWithSoftmax(labels, outZ, tag='criterion')
MPI Rank 0:              else Fail('unknown trainingCriterion ' + trainingCriterion)
MPI Rank 0:         Err = if evalCriterion == 'Err' then
MPI Rank 0:               ClassificationError(labels, outZ, tag='evaluation')
MPI Rank 0:               else Fail('unknown evalCriterion ' + evalCriterion)
MPI Rank 0:         logPrior = LogPrior(labels)
MPI Rank 0:         // TODO: how to add a tag to an infix operation?
MPI Rank 0:         ScaledLogLikelihood = Minus (outZ, logPrior, tag='output')
MPI Rank 0:     ]
MPI Rank 0:     SGD = [
MPI Rank 0:         epochSize = 20480
MPI Rank 0:         minibatchSize = 64:256:1024
MPI Rank 0:         learningRatesPerMB = 1.0:0.5:0.1
MPI Rank 0:         numMBsToShowResult = 10
MPI Rank 0:         momentumPerMB = 0.9:0.656119
MPI Rank 0:         dropoutRate = 0.0
MPI Rank 0:         maxEpochs = 3
MPI Rank 0:         keepCheckPointFiles = true
MPI Rank 0:         clippingThresholdPerSample = 1#INF
MPI Rank 0:         ParallelTrain = [
MPI Rank 0:             parallelizationMethod = "DataParallelSGD"
MPI Rank 0:             distributedMBReading = true
MPI Rank 0:             DataParallelSGD = [
MPI Rank 0:                 gradientBits = 32
MPI Rank 0:             ]
MPI Rank 0:         ]
MPI Rank 0:         AutoAdjust = [
MPI Rank 0:             reduceLearnRateIfImproveLessThan = 0
MPI Rank 0:             loadBestModel = true
MPI Rank 0:             increaseLearnRateIfImproveMoreThan = 1000000000
MPI Rank 0:             learnRateDecreaseFactor = 0.5
MPI Rank 0:             learnRateIncreaseFactor = 1.382
MPI Rank 0:             autoAdjustLR = "adjustAfterEpoch"
MPI Rank 0:         ]
MPI Rank 0:     ]
MPI Rank 0:     reader = [
MPI Rank 0:         readerType = "HTKMLFReader"
MPI Rank 0:         readMethod = "blockRandomize"
MPI Rank 0:         miniBatchMode = "partial"
MPI Rank 0:         randomize = "auto"
MPI Rank 0:         verbosity = 0
MPI Rank 0:         useMersenneTwisterRand=true
MPI Rank 0:         features = [
MPI Rank 0:             dim = 363
MPI Rank 0:             type = "real"
MPI Rank 0:             scpFile = "glob_0000.scp"
MPI Rank 0:         ]
MPI Rank 0:         labels = [
MPI Rank 0:             mlfFile = "C:\jenkins\workspace\CNTK-Test-Windows-W1\Tests\EndToEndTests\Speech\Data/glob_0000.mlf"
MPI Rank 0:             labelMappingFile = "C:\jenkins\workspace\CNTK-Test-Windows-W1\Tests\EndToEndTests\Speech\Data/state.list"
MPI Rank 0:             labelDim = 132
MPI Rank 0:             labelType = "category"
MPI Rank 0:         ]
MPI Rank 0:     ]
MPI Rank 0: ]
MPI Rank 0: currentDirectory=C:\jenkins\workspace\CNTK-Test-Windows-W1\Tests\EndToEndTests\Speech\Data
MPI Rank 0: RunDir=C:\Users\svcphil\AppData\Local\Temp\cntk-test-20160816030157.855216\Speech\DNN_ParallelNoQuantizationBufferedAsyncGradientAggregation@release_gpu
MPI Rank 0: DataDir=C:\jenkins\workspace\CNTK-Test-Windows-W1\Tests\EndToEndTests\Speech\Data
MPI Rank 0: ConfigDir=C:\jenkins\workspace\CNTK-Test-Windows-W1\Tests\EndToEndTests\Speech\DNN
MPI Rank 0: OutputDir=C:\Users\svcphil\AppData\Local\Temp\cntk-test-20160816030157.855216\Speech\DNN_ParallelNoQuantizationBufferedAsyncGradientAggregation@release_gpu
MPI Rank 0: DeviceId=0
MPI Rank 0: timestamping=true
MPI Rank 0: numCPUThreads=2
MPI Rank 0: precision=double
MPI Rank 0: speechTrain=[SGD=[ParallelTrain=[DataParallelSGD=[gradientBits=64]]]]
MPI Rank 0: speechTrain=[SGD=[ParallelTrain=[DataParallelSGD=[useBufferedAsyncGradientAggregation=true]]]]
MPI Rank 0: speechTrain=[SGD=[ParallelTrain=[parallelizationStartEpoch=2]]]
MPI Rank 0: speechTrain=[SGD=[maxEpochs=4]]
MPI Rank 0: speechTrain=[SGD=[ParallelTrain=[syncPerfStats=5]]]
MPI Rank 0: stderr=C:\Users\svcphil\AppData\Local\Temp\cntk-test-20160816030157.855216\Speech\DNN_ParallelNoQuantizationBufferedAsyncGradientAggregation@release_gpu/stderr
MPI Rank 0: 
MPI Rank 0: 08/16/2016 03:04:10: <<<<<<<<<<<<<<<<<<<< RAW CONFIG WITH ALL VARIABLES RESOLVED <<<<<<<<<<<<<<<<<<<<
MPI Rank 0: 
MPI Rank 0: 08/16/2016 03:04:10: >>>>>>>>>>>>>>>>>>>> PROCESSED CONFIG WITH ALL VARIABLES RESOLVED >>>>>>>>>>>>>>>>>>>>
MPI Rank 0: configparameters: cntk.cntk:command=speechTrain
MPI Rank 0: configparameters: cntk.cntk:ConfigDir=C:\jenkins\workspace\CNTK-Test-Windows-W1\Tests\EndToEndTests\Speech\DNN
MPI Rank 0: configparameters: cntk.cntk:currentDirectory=C:\jenkins\workspace\CNTK-Test-Windows-W1\Tests\EndToEndTests\Speech\Data
MPI Rank 0: configparameters: cntk.cntk:DataDir=C:\jenkins\workspace\CNTK-Test-Windows-W1\Tests\EndToEndTests\Speech\Data
MPI Rank 0: configparameters: cntk.cntk:deviceId=0
MPI Rank 0: configparameters: cntk.cntk:numCPUThreads=2
MPI Rank 0: configparameters: cntk.cntk:OutputDir=C:\Users\svcphil\AppData\Local\Temp\cntk-test-20160816030157.855216\Speech\DNN_ParallelNoQuantizationBufferedAsyncGradientAggregation@release_gpu
MPI Rank 0: configparameters: cntk.cntk:parallelTrain=true
MPI Rank 0: configparameters: cntk.cntk:precision=double
MPI Rank 0: configparameters: cntk.cntk:RunDir=C:\Users\svcphil\AppData\Local\Temp\cntk-test-20160816030157.855216\Speech\DNN_ParallelNoQuantizationBufferedAsyncGradientAggregation@release_gpu
MPI Rank 0: configparameters: cntk.cntk:speechTrain=[
MPI Rank 0:     action = "train"
MPI Rank 0:     modelPath = "C:\Users\svcphil\AppData\Local\Temp\cntk-test-20160816030157.855216\Speech\DNN_ParallelNoQuantizationBufferedAsyncGradientAggregation@release_gpu/models/cntkSpeech.dnn"
MPI Rank 0:     deviceId = 0
MPI Rank 0:     traceLevel = 1
MPI Rank 0:     SimpleNetworkBuilder = [
MPI Rank 0:         layerSizes = 363:512:512:132
MPI Rank 0:         trainingCriterion = "CrossEntropyWithSoftmax"
MPI Rank 0:         evalCriterion = "ClassificationError"
MPI Rank 0:         layerTypes = "Sigmoid"
MPI Rank 0:         initValueScale = 1.0
MPI Rank 0:         applyMeanVarNorm = true
MPI Rank 0:         uniformInit = true
MPI Rank 0:         needPrior = true
MPI Rank 0:     ]
MPI Rank 0:     ExperimentalNetworkBuilder = [    // the same as above but with BS. Not active; activate by commenting out the SimpleNetworkBuilder entry above
MPI Rank 0:         layerSizes = 363:512:512:132
MPI Rank 0:         trainingCriterion = 'CE'
MPI Rank 0:         evalCriterion = 'Err'
MPI Rank 0:         applyMeanVarNorm = true
MPI Rank 0:         L = Length(layerSizes)-1    // number of model layers
MPI Rank 0:         features = Input(layerSizes[0], 1, tag='feature') ; labels = Input(layerSizes[Length(layerSizes)-1], 1, tag='label')
MPI Rank 0:         featNorm = if applyMeanVarNorm
MPI Rank 0:                    then MeanVarNorm(features)
MPI Rank 0:                    else features
MPI Rank 0:         layers[layer:1..L-1] = if layer > 1
MPI Rank 0:                                then SBFF(layers[layer-1].Eh, layerSizes[layer], layerSizes[layer-1])
MPI Rank 0:                                else SBFF(featNorm, layerSizes[layer], layerSizes[layer-1])
MPI Rank 0:         outLayer = BFF(layers[L-1].Eh, layerSizes[L], layerSizes[L-1])
MPI Rank 0:         outZ = outLayer.z        // + PastValue(layerSizes[L], 1, outLayer.z)
MPI Rank 0:         CE = if trainingCriterion == 'CE'
MPI Rank 0:              then CrossEntropyWithSoftmax(labels, outZ, tag='criterion')
MPI Rank 0:              else Fail('unknown trainingCriterion ' + trainingCriterion)
MPI Rank 0:         Err = if evalCriterion == 'Err' then
MPI Rank 0:               ClassificationError(labels, outZ, tag='evaluation')
MPI Rank 0:               else Fail('unknown evalCriterion ' + evalCriterion)
MPI Rank 0:         logPrior = LogPrior(labels)
MPI Rank 0:         // TODO: how to add a tag to an infix operation?
MPI Rank 0:         ScaledLogLikelihood = Minus (outZ, logPrior, tag='output')
MPI Rank 0:     ]
MPI Rank 0:     SGD = [
MPI Rank 0:         epochSize = 20480
MPI Rank 0:         minibatchSize = 64:256:1024
MPI Rank 0:         learningRatesPerMB = 1.0:0.5:0.1
MPI Rank 0:         numMBsToShowResult = 10
MPI Rank 0:         momentumPerMB = 0.9:0.656119
MPI Rank 0:         dropoutRate = 0.0
MPI Rank 0:         maxEpochs = 3
MPI Rank 0:         keepCheckPointFiles = true
MPI Rank 0:         clippingThresholdPerSample = 1#INF
MPI Rank 0:         ParallelTrain = [
MPI Rank 0:             parallelizationMethod = "DataParallelSGD"
MPI Rank 0:             distributedMBReading = true
MPI Rank 0:             DataParallelSGD = [
MPI Rank 0:                 gradientBits = 32
MPI Rank 0:             ]
MPI Rank 0:         ]
MPI Rank 0:         AutoAdjust = [
MPI Rank 0:             reduceLearnRateIfImproveLessThan = 0
MPI Rank 0:             loadBestModel = true
MPI Rank 0:             increaseLearnRateIfImproveMoreThan = 1000000000
MPI Rank 0:             learnRateDecreaseFactor = 0.5
MPI Rank 0:             learnRateIncreaseFactor = 1.382
MPI Rank 0:             autoAdjustLR = "adjustAfterEpoch"
MPI Rank 0:         ]
MPI Rank 0:     ]
MPI Rank 0:     reader = [
MPI Rank 0:         readerType = "HTKMLFReader"
MPI Rank 0:         readMethod = "blockRandomize"
MPI Rank 0:         miniBatchMode = "partial"
MPI Rank 0:         randomize = "auto"
MPI Rank 0:         verbosity = 0
MPI Rank 0:         useMersenneTwisterRand=true
MPI Rank 0:         features = [
MPI Rank 0:             dim = 363
MPI Rank 0:             type = "real"
MPI Rank 0:             scpFile = "glob_0000.scp"
MPI Rank 0:         ]
MPI Rank 0:         labels = [
MPI Rank 0:             mlfFile = "C:\jenkins\workspace\CNTK-Test-Windows-W1\Tests\EndToEndTests\Speech\Data/glob_0000.mlf"
MPI Rank 0:             labelMappingFile = "C:\jenkins\workspace\CNTK-Test-Windows-W1\Tests\EndToEndTests\Speech\Data/state.list"
MPI Rank 0:             labelDim = 132
MPI Rank 0:             labelType = "category"
MPI Rank 0:         ]
MPI Rank 0:     ]
MPI Rank 0: ] [SGD=[ParallelTrain=[DataParallelSGD=[gradientBits=64]]]] [SGD=[ParallelTrain=[DataParallelSGD=[useBufferedAsyncGradientAggregation=true]]]] [SGD=[ParallelTrain=[parallelizationStartEpoch=2]]] [SGD=[maxEpochs=4]] [SGD=[ParallelTrain=[syncPerfStats=5]]]
MPI Rank 0: 
MPI Rank 0: configparameters: cntk.cntk:stderr=C:\Users\svcphil\AppData\Local\Temp\cntk-test-20160816030157.855216\Speech\DNN_ParallelNoQuantizationBufferedAsyncGradientAggregation@release_gpu/stderr
MPI Rank 0: configparameters: cntk.cntk:timestamping=true
MPI Rank 0: 08/16/2016 03:04:10: <<<<<<<<<<<<<<<<<<<< PROCESSED CONFIG WITH ALL VARIABLES RESOLVED <<<<<<<<<<<<<<<<<<<<
MPI Rank 0: 08/16/2016 03:04:10: Commands: speechTrain
MPI Rank 0: 08/16/2016 03:04:10: Precision = "double"
MPI Rank 0: 08/16/2016 03:04:10: Using 2 CPU threads.
MPI Rank 0: 08/16/2016 03:04:10: CNTKModelPath: C:\Users\svcphil\AppData\Local\Temp\cntk-test-20160816030157.855216\Speech\DNN_ParallelNoQuantizationBufferedAsyncGradientAggregation@release_gpu/models/cntkSpeech.dnn
MPI Rank 0: 08/16/2016 03:04:10: CNTKCommandTrainInfo: speechTrain : 4
MPI Rank 0: 08/16/2016 03:04:10: CNTKCommandTrainInfo: CNTKNoMoreCommands_Total : 4
MPI Rank 0: 
MPI Rank 0: 08/16/2016 03:04:10: ##############################################################################
MPI Rank 0: 08/16/2016 03:04:10: #                                                                            #
MPI Rank 0: 08/16/2016 03:04:10: # Action "train"                                                             #
MPI Rank 0: 08/16/2016 03:04:10: #                                                                            #
MPI Rank 0: 08/16/2016 03:04:10: ##############################################################################
MPI Rank 0: 
MPI Rank 0: 08/16/2016 03:04:10: CNTKCommandTrainBegin: speechTrain
MPI Rank 0: SimpleNetworkBuilder Using GPU 0
MPI Rank 0: reading script file glob_0000.scp ... 948 entries
MPI Rank 0: total 132 state names in state list C:\jenkins\workspace\CNTK-Test-Windows-W1\Tests\EndToEndTests\Speech\Data/state.list
MPI Rank 0: htkmlfreader: reading MLF file C:\jenkins\workspace\CNTK-Test-Windows-W1\Tests\EndToEndTests\Speech\Data/glob_0000.mlf ... total 948 entries
MPI Rank 0: ...............................................................................................feature set 0: 252734 frames in 948 out of 948 utterances
MPI Rank 0: label set 0: 129 classes
MPI Rank 0: minibatchutterancesource: 948 utterances grouped into 3 chunks, av. chunk size: 316.0 utterances, 84244.7 frames
MPI Rank 0: 
MPI Rank 0: 08/16/2016 03:04:11: Creating virgin network.
MPI Rank 0: Node 'W0' (LearnableParameter operation): Initializing Parameter[512 x 363] <- 0.000000.
MPI Rank 0: Node 'W0' (LearnableParameter operation): Initializing Parameter[512 x 363] <- uniform(seed=1, range=0.050000*1.000000, onCPU=false).
MPI Rank 0: Microsoft::MSR::CNTK::GPUMatrix<ElemType>::SetUniformRandomValue (GPU): creating curand object with seed 1, sizeof(ElemType)==8
MPI Rank 0: Node 'B0' (LearnableParameter operation): Initializing Parameter[512 x 1] <- 0.000000.
MPI Rank 0: Node 'B0' (LearnableParameter operation): Initializing Parameter[512 x 1] <- 0.000000.
MPI Rank 0: Node 'W1' (LearnableParameter operation): Initializing Parameter[512 x 512] <- 0.000000.
MPI Rank 0: Node 'W1' (LearnableParameter operation): Initializing Parameter[512 x 512] <- uniform(seed=2, range=0.050000*1.000000, onCPU=false).
MPI Rank 0: Node 'B1' (LearnableParameter operation): Initializing Parameter[512 x 1] <- 0.000000.
MPI Rank 0: Node 'B1' (LearnableParameter operation): Initializing Parameter[512 x 1] <- 0.000000.
MPI Rank 0: Node 'W2' (LearnableParameter operation): Initializing Parameter[132 x 512] <- 0.000000.
MPI Rank 0: Node 'W2' (LearnableParameter operation): Initializing Parameter[132 x 512] <- uniform(seed=3, range=0.050000*1.000000, onCPU=false).
MPI Rank 0: Node 'B2' (LearnableParameter operation): Initializing Parameter[132 x 1] <- 0.000000.
MPI Rank 0: Node 'B2' (LearnableParameter operation): Initializing Parameter[132 x 1] <- 0.000000.
MPI Rank 0: 
MPI Rank 0: Post-processing network...
MPI Rank 0: 
MPI Rank 0: 7 roots:
MPI Rank 0: 	CrossEntropyWithSoftmax = CrossEntropyWithSoftmax()
MPI Rank 0: 	EvalClassificationError = ClassificationError()
MPI Rank 0: 	InvStdOfFeatures = InvStdDev()
MPI Rank 0: 	MeanOfFeatures = Mean()
MPI Rank 0: 	PosteriorProb = Softmax()
MPI Rank 0: 	Prior = Mean()
MPI Rank 0: 	ScaledLogLikelihood = Minus()
MPI Rank 0: 
MPI Rank 0: Validating network. 25 nodes to process in pass 1.
MPI Rank 0: 
MPI Rank 0: Validating --> labels = InputValue() :  -> [132 x *]
MPI Rank 0: Validating --> W2 = LearnableParameter() :  -> [132 x 512]
MPI Rank 0: Validating --> W1 = LearnableParameter() :  -> [512 x 512]
MPI Rank 0: Validating --> W0 = LearnableParameter() :  -> [512 x 363]
MPI Rank 0: Validating --> features = InputValue() :  -> [363 x *]
MPI Rank 0: Validating --> MeanOfFeatures = Mean (features) : [363 x *] -> [363]
MPI Rank 0: Validating --> InvStdOfFeatures = InvStdDev (features) : [363 x *] -> [363]
MPI Rank 0: Validating --> MVNormalizedFeatures = PerDimMeanVarNormalization (features, MeanOfFeatures, InvStdOfFeatures) : [363 x *], [363], [363] -> [363 x *]
MPI Rank 0: Validating --> W0*features = Times (W0, MVNormalizedFeatures) : [512 x 363], [363 x *] -> [512 x *]
MPI Rank 0: Validating --> B0 = LearnableParameter() :  -> [512 x 1]
MPI Rank 0: Validating --> W0*features+B0 = Plus (W0*features, B0) : [512 x *], [512 x 1] -> [512 x 1 x *]
MPI Rank 0: Validating --> H1 = Sigmoid (W0*features+B0) : [512 x 1 x *] -> [512 x 1 x *]
MPI Rank 0: Validating --> W1*H1 = Times (W1, H1) : [512 x 512], [512 x 1 x *] -> [512 x 1 x *]
MPI Rank 0: Validating --> B1 = LearnableParameter() :  -> [512 x 1]
MPI Rank 0: Validating --> W1*H1+B1 = Plus (W1*H1, B1) : [512 x 1 x *], [512 x 1] -> [512 x 1 x *]
MPI Rank 0: Validating --> H2 = Sigmoid (W1*H1+B1) : [512 x 1 x *] -> [512 x 1 x *]
MPI Rank 0: Validating --> W2*H1 = Times (W2, H2) : [132 x 512], [512 x 1 x *] -> [132 x 1 x *]
MPI Rank 0: Validating --> B2 = LearnableParameter() :  -> [132 x 1]
MPI Rank 0: Validating --> HLast = Plus (W2*H1, B2) : [132 x 1 x *], [132 x 1] -> [132 x 1 x *]
MPI Rank 0: Validating --> CrossEntropyWithSoftmax = CrossEntropyWithSoftmax (labels, HLast) : [132 x *], [132 x 1 x *] -> [1]
MPI Rank 0: Validating --> EvalClassificationError = ClassificationError (labels, HLast) : [132 x *], [132 x 1 x *] -> [1]
MPI Rank 0: Validating --> PosteriorProb = Softmax (HLast) : [132 x 1 x *] -> [132 x 1 x *]
MPI Rank 0: Validating --> Prior = Mean (labels) : [132 x *] -> [132]
MPI Rank 0: Validating --> LogOfPrior = Log (Prior) : [132] -> [132]
MPI Rank 0: Validating --> ScaledLogLikelihood = Minus (HLast, LogOfPrior) : [132 x 1 x *], [132] -> [132 x 1 x *]
MPI Rank 0: 
MPI Rank 0: Validating network. 17 nodes to process in pass 2.
MPI Rank 0: 
MPI Rank 0: 
MPI Rank 0: Validating network, final pass.
MPI Rank 0: 
MPI Rank 0: 
MPI Rank 0: 
MPI Rank 0: 12 out of 25 nodes do not share the minibatch layout with the input data.
MPI Rank 0: 
MPI Rank 0: Post-processing network complete.
MPI Rank 0: 
MPI Rank 0: 08/16/2016 03:04:11: Created model with 25 nodes on GPU 0.
MPI Rank 0: 
MPI Rank 0: 08/16/2016 03:04:11: Training criterion node(s):
MPI Rank 0: 08/16/2016 03:04:11: 	CrossEntropyWithSoftmax = CrossEntropyWithSoftmax
MPI Rank 0: 
<<<<<<< HEAD
MPI Rank 0: 05/03/2016 14:23:26: 	EvalClassificationError = ClassificationError
=======
MPI Rank 0: 08/16/2016 03:04:11: Evaluation criterion node(s):
MPI Rank 0: 08/16/2016 03:04:11: 	EvalErrorPrediction = ErrorPrediction
>>>>>>> 8493f118
MPI Rank 0: 
MPI Rank 0: 
MPI Rank 0: Allocating matrices for forward and/or backward propagation.
MPI Rank 0: 
MPI Rank 0: Memory Sharing: Out of 40 matrices, 19 are shared as 8, and 21 are not shared.
MPI Rank 0: 
MPI Rank 0: 	{ HLast : [132 x 1 x *]
MPI Rank 0: 	  W2 : [132 x 512] (gradient) }
MPI Rank 0: 	{ B1 : [512 x 1] (gradient)
MPI Rank 0: 	  H2 : [512 x 1 x *] (gradient)
MPI Rank 0: 	  HLast : [132 x 1 x *] (gradient) }
MPI Rank 0: 	{ W0 : [512 x 363] (gradient)
MPI Rank 0: 	  W0*features+B0 : [512 x 1 x *] }
MPI Rank 0: 	{ H1 : [512 x 1 x *]
MPI Rank 0: 	  W0*features : [512 x *] (gradient) }
MPI Rank 0: 	{ W0*features+B0 : [512 x 1 x *] (gradient)
MPI Rank 0: 	  W1*H1 : [512 x 1 x *] }
MPI Rank 0: 	{ W1 : [512 x 512] (gradient)
MPI Rank 0: 	  W1*H1+B1 : [512 x 1 x *] }
MPI Rank 0: 	{ H2 : [512 x 1 x *]
MPI Rank 0: 	  W1*H1 : [512 x 1 x *] (gradient) }
MPI Rank 0: 	{ B0 : [512 x 1] (gradient)
MPI Rank 0: 	  H1 : [512 x 1 x *] (gradient)
MPI Rank 0: 	  W1*H1+B1 : [512 x 1 x *] (gradient)
MPI Rank 0: 	  W2*H1 : [132 x 1 x *] }
MPI Rank 0: 
MPI Rank 0: 
<<<<<<< HEAD
MPI Rank 0: 0000000000000000: {[EvalClassificationError Gradient[1]] [InvStdOfFeatures Gradient[363]] [LogOfPrior Gradient[132]] [MVNormalizedFeatures Gradient[363 x *]] [MeanOfFeatures Gradient[363]] [PosteriorProb Gradient[132 x 1 x *]] [PosteriorProb Value[132 x 1 x *]] [Prior Gradient[132]] [ScaledLogLikelihood Gradient[132 x 1 x *]] [features Gradient[363 x *]] [labels Gradient[132 x *]] }
MPI Rank 0: 000000DB868FD560: {[features Value[363 x *]] }
MPI Rank 0: 000000DBA50ABA80: {[W2 Value[132 x 512]] }
MPI Rank 0: 000000DBA50ABB20: {[B2 Value[132 x 1]] }
MPI Rank 0: 000000DBA50AC200: {[W1 Value[512 x 512]] }
MPI Rank 0: 000000DBA50AC3E0: {[MeanOfFeatures Value[363]] }
MPI Rank 0: 000000DBA50ACAC0: {[InvStdOfFeatures Value[363]] }
MPI Rank 0: 000000DBA50ACF20: {[W0 Value[512 x 363]] }
MPI Rank 0: 000000DBA50AD420: {[B0 Value[512 x 1]] }
MPI Rank 0: 000000DBA50AD7E0: {[B1 Value[512 x 1]] }
MPI Rank 0: 000000DBA767E490: {[B1 Gradient[512 x 1]] [H2 Gradient[512 x 1 x *]] [HLast Gradient[132 x 1 x *]] }
MPI Rank 0: 000000DBA767E670: {[HLast Value[132 x 1 x *]] [W2 Gradient[132 x 512]] }
MPI Rank 0: 000000DBA767E7B0: {[EvalClassificationError Value[1]] }
MPI Rank 0: 000000DBA767E990: {[Prior Value[132]] }
MPI Rank 0: 000000DBA767EA30: {[CrossEntropyWithSoftmax Value[1]] }
MPI Rank 0: 000000DBA767EAD0: {[B0 Gradient[512 x 1]] [H1 Gradient[512 x 1 x *]] [W1*H1+B1 Gradient[512 x 1 x *]] [W2*H1 Value[132 x 1 x *]] }
MPI Rank 0: 000000DBA767EB70: {[B2 Gradient[132 x 1]] }
MPI Rank 0: 000000DBA767EE90: {[ScaledLogLikelihood Value[132 x 1 x *]] }
MPI Rank 0: 000000DBA767EFD0: {[labels Value[132 x *]] }
MPI Rank 0: 000000DBA767F2F0: {[W2*H1 Gradient[132 x 1 x *]] }
MPI Rank 0: 000000DBA767F4D0: {[MVNormalizedFeatures Value[363 x *]] }
MPI Rank 0: 000000DBA767F610: {[CrossEntropyWithSoftmax Gradient[1]] }
MPI Rank 0: 000000DBA767F930: {[LogOfPrior Value[132]] }
MPI Rank 0: 000000DBA767F9D0: {[H2 Value[512 x 1 x *]] [W1*H1 Gradient[512 x 1 x *]] }
MPI Rank 0: 000000DBA767FB10: {[W0*features Value[512 x *]] }
MPI Rank 0: 000000DBA767FBB0: {[W0*features+B0 Gradient[512 x 1 x *]] [W1*H1 Value[512 x 1 x *]] }
MPI Rank 0: 000000DBA767FE30: {[W0 Gradient[512 x 363]] [W0*features+B0 Value[512 x 1 x *]] }
MPI Rank 0: 000000DBA767FED0: {[H1 Value[512 x 1 x *]] [W0*features Gradient[512 x *]] }
MPI Rank 0: 000000DBA7680150: {[W1 Gradient[512 x 512]] [W1*H1+B1 Value[512 x 1 x *]] }
=======
MPI Rank 0: 08/16/2016 03:04:11: Training 516740 parameters in 6 out of 6 parameter tensors and 15 nodes with gradient:
>>>>>>> 8493f118
MPI Rank 0: 
MPI Rank 0: 08/16/2016 03:04:11: 	Node 'B0' (LearnableParameter operation) : [512 x 1]
MPI Rank 0: 08/16/2016 03:04:11: 	Node 'B1' (LearnableParameter operation) : [512 x 1]
MPI Rank 0: 08/16/2016 03:04:11: 	Node 'B2' (LearnableParameter operation) : [132 x 1]
MPI Rank 0: 08/16/2016 03:04:11: 	Node 'W0' (LearnableParameter operation) : [512 x 363]
MPI Rank 0: 08/16/2016 03:04:11: 	Node 'W1' (LearnableParameter operation) : [512 x 512]
MPI Rank 0: 08/16/2016 03:04:11: 	Node 'W2' (LearnableParameter operation) : [132 x 512]
MPI Rank 0: 
MPI Rank 0: 
MPI Rank 0: 08/16/2016 03:04:11: Precomputing --> 3 PreCompute nodes found.
MPI Rank 0: 
MPI Rank 0: 08/16/2016 03:04:11: 	MeanOfFeatures = Mean()
MPI Rank 0: 08/16/2016 03:04:11: 	InvStdOfFeatures = InvStdDev()
MPI Rank 0: 08/16/2016 03:04:11: 	Prior = Mean()
MPI Rank 0: minibatchiterator: epoch 0: frames [0..252734] (first utterance at frame 0), data subset 0 of 1, with 1 datapasses
MPI Rank 0: requiredata: determined feature kind as 33-dimensional 'USER' with frame shift 10.0 ms
MPI Rank 0: 
MPI Rank 0: 08/16/2016 03:04:16: Precomputing --> Completed.
MPI Rank 0: 
MPI Rank 0: 
MPI Rank 0: 08/16/2016 03:04:17: Starting Epoch 1: learning rate per sample = 0.015625  effective momentum = 0.900000  momentum as time constant = 607.4 samples
MPI Rank 0: minibatchiterator: epoch 0: frames [0..20480] (first utterance at frame 0), data subset 0 of 1, with 1 datapasses
MPI Rank 0: 
<<<<<<< HEAD
MPI Rank 0: 05/03/2016 14:23:31: Starting minibatch loop.
MPI Rank 0: 05/03/2016 14:23:32:  Epoch[ 1 of 4]-Minibatch[   1-  10, 3.13%]: CrossEntropyWithSoftmax = 4.52102408 * 640; EvalClassificationError = 0.92656250 * 640; time = 0.3080s; samplesPerSecond = 2077.7
MPI Rank 0: 05/03/2016 14:23:32:  Epoch[ 1 of 4]-Minibatch[  11-  20, 6.25%]: CrossEntropyWithSoftmax = 4.21764659 * 640; EvalClassificationError = 0.90156250 * 640; time = 0.3127s; samplesPerSecond = 2046.8
MPI Rank 0: 05/03/2016 14:23:32:  Epoch[ 1 of 4]-Minibatch[  21-  30, 9.38%]: CrossEntropyWithSoftmax = 3.92251861 * 640; EvalClassificationError = 0.85000000 * 640; time = 0.3139s; samplesPerSecond = 2039.1
MPI Rank 0: 05/03/2016 14:23:33:  Epoch[ 1 of 4]-Minibatch[  31-  40, 12.50%]: CrossEntropyWithSoftmax = 3.91289446 * 640; EvalClassificationError = 0.88750000 * 640; time = 0.3138s; samplesPerSecond = 2039.7
MPI Rank 0: 05/03/2016 14:23:33:  Epoch[ 1 of 4]-Minibatch[  41-  50, 15.63%]: CrossEntropyWithSoftmax = 3.84057836 * 640; EvalClassificationError = 0.91093750 * 640; time = 0.3134s; samplesPerSecond = 2041.9
MPI Rank 0: 05/03/2016 14:23:33:  Epoch[ 1 of 4]-Minibatch[  51-  60, 18.75%]: CrossEntropyWithSoftmax = 3.71077800 * 640; EvalClassificationError = 0.88437500 * 640; time = 0.3122s; samplesPerSecond = 2049.7
MPI Rank 0: 05/03/2016 14:23:34:  Epoch[ 1 of 4]-Minibatch[  61-  70, 21.88%]: CrossEntropyWithSoftmax = 3.50986627 * 640; EvalClassificationError = 0.81718750 * 640; time = 0.3181s; samplesPerSecond = 2011.7
MPI Rank 0: 05/03/2016 14:23:34:  Epoch[ 1 of 4]-Minibatch[  71-  80, 25.00%]: CrossEntropyWithSoftmax = 3.47993705 * 640; EvalClassificationError = 0.81250000 * 640; time = 0.3311s; samplesPerSecond = 1932.8
MPI Rank 0: 05/03/2016 14:23:34:  Epoch[ 1 of 4]-Minibatch[  81-  90, 28.13%]: CrossEntropyWithSoftmax = 3.33550558 * 640; EvalClassificationError = 0.76718750 * 640; time = 0.2179s; samplesPerSecond = 2937.3
MPI Rank 0: 05/03/2016 14:23:34:  Epoch[ 1 of 4]-Minibatch[  91- 100, 31.25%]: CrossEntropyWithSoftmax = 3.49726054 * 640; EvalClassificationError = 0.80000000 * 640; time = 0.3237s; samplesPerSecond = 1977.2
MPI Rank 0: 05/03/2016 14:23:35:  Epoch[ 1 of 4]-Minibatch[ 101- 110, 34.38%]: CrossEntropyWithSoftmax = 3.21905375 * 640; EvalClassificationError = 0.80000000 * 640; time = 0.3132s; samplesPerSecond = 2043.2
MPI Rank 0: 05/03/2016 14:23:35:  Epoch[ 1 of 4]-Minibatch[ 111- 120, 37.50%]: CrossEntropyWithSoftmax = 3.31461145 * 640; EvalClassificationError = 0.79062500 * 640; time = 0.3127s; samplesPerSecond = 2046.6
MPI Rank 0: 05/03/2016 14:23:35:  Epoch[ 1 of 4]-Minibatch[ 121- 130, 40.63%]: CrossEntropyWithSoftmax = 3.15950802 * 640; EvalClassificationError = 0.77968750 * 640; time = 0.3235s; samplesPerSecond = 1978.5
MPI Rank 0: 05/03/2016 14:23:36:  Epoch[ 1 of 4]-Minibatch[ 131- 140, 43.75%]: CrossEntropyWithSoftmax = 3.07762131 * 640; EvalClassificationError = 0.77187500 * 640; time = 0.3128s; samplesPerSecond = 2046.1
MPI Rank 0: 05/03/2016 14:23:36:  Epoch[ 1 of 4]-Minibatch[ 141- 150, 46.88%]: CrossEntropyWithSoftmax = 3.05637351 * 640; EvalClassificationError = 0.72187500 * 640; time = 0.3223s; samplesPerSecond = 1985.7
MPI Rank 0: 05/03/2016 14:23:36:  Epoch[ 1 of 4]-Minibatch[ 151- 160, 50.00%]: CrossEntropyWithSoftmax = 2.91153531 * 640; EvalClassificationError = 0.69062500 * 640; time = 0.3127s; samplesPerSecond = 2047.0
MPI Rank 0: 05/03/2016 14:23:37:  Epoch[ 1 of 4]-Minibatch[ 161- 170, 53.13%]: CrossEntropyWithSoftmax = 2.89745725 * 640; EvalClassificationError = 0.73281250 * 640; time = 0.3143s; samplesPerSecond = 2036.5
MPI Rank 0: 05/03/2016 14:23:37:  Epoch[ 1 of 4]-Minibatch[ 171- 180, 56.25%]: CrossEntropyWithSoftmax = 2.72829961 * 640; EvalClassificationError = 0.65312500 * 640; time = 0.3134s; samplesPerSecond = 2042.1
MPI Rank 0: 05/03/2016 14:23:37:  Epoch[ 1 of 4]-Minibatch[ 181- 190, 59.38%]: CrossEntropyWithSoftmax = 2.65806444 * 640; EvalClassificationError = 0.68593750 * 640; time = 0.3128s; samplesPerSecond = 2046.0
MPI Rank 0: 05/03/2016 14:23:38:  Epoch[ 1 of 4]-Minibatch[ 191- 200, 62.50%]: CrossEntropyWithSoftmax = 2.66604147 * 640; EvalClassificationError = 0.66093750 * 640; time = 0.3127s; samplesPerSecond = 2046.7
MPI Rank 0: 05/03/2016 14:23:38:  Epoch[ 1 of 4]-Minibatch[ 201- 210, 65.63%]: CrossEntropyWithSoftmax = 2.53915697 * 640; EvalClassificationError = 0.63125000 * 640; time = 0.3122s; samplesPerSecond = 2049.8
MPI Rank 0: 05/03/2016 14:23:38:  Epoch[ 1 of 4]-Minibatch[ 211- 220, 68.75%]: CrossEntropyWithSoftmax = 2.61937093 * 640; EvalClassificationError = 0.67343750 * 640; time = 0.3135s; samplesPerSecond = 2041.3
MPI Rank 0: 05/03/2016 14:23:39:  Epoch[ 1 of 4]-Minibatch[ 221- 230, 71.88%]: CrossEntropyWithSoftmax = 2.51539473 * 640; EvalClassificationError = 0.65937500 * 640; time = 0.3134s; samplesPerSecond = 2042.2
MPI Rank 0: 05/03/2016 14:23:39:  Epoch[ 1 of 4]-Minibatch[ 231- 240, 75.00%]: CrossEntropyWithSoftmax = 2.47301309 * 640; EvalClassificationError = 0.64218750 * 640; time = 0.3131s; samplesPerSecond = 2043.8
MPI Rank 0: 05/03/2016 14:23:39:  Epoch[ 1 of 4]-Minibatch[ 241- 250, 78.13%]: CrossEntropyWithSoftmax = 2.42748799 * 640; EvalClassificationError = 0.61250000 * 640; time = 0.3129s; samplesPerSecond = 2045.6
MPI Rank 0: 05/03/2016 14:23:40:  Epoch[ 1 of 4]-Minibatch[ 251- 260, 81.25%]: CrossEntropyWithSoftmax = 2.42204482 * 640; EvalClassificationError = 0.62500000 * 640; time = 0.3136s; samplesPerSecond = 2041.0
MPI Rank 0: 05/03/2016 14:23:40:  Epoch[ 1 of 4]-Minibatch[ 261- 270, 84.38%]: CrossEntropyWithSoftmax = 2.17342812 * 640; EvalClassificationError = 0.56718750 * 640; time = 0.3127s; samplesPerSecond = 2046.8
MPI Rank 0: 05/03/2016 14:23:40:  Epoch[ 1 of 4]-Minibatch[ 271- 280, 87.50%]: CrossEntropyWithSoftmax = 2.31290374 * 640; EvalClassificationError = 0.62968750 * 640; time = 0.3126s; samplesPerSecond = 2047.5
MPI Rank 0: 05/03/2016 14:23:40:  Epoch[ 1 of 4]-Minibatch[ 281- 290, 90.63%]: CrossEntropyWithSoftmax = 2.26008782 * 640; EvalClassificationError = 0.60312500 * 640; time = 0.3241s; samplesPerSecond = 1974.6
MPI Rank 0: 05/03/2016 14:23:41:  Epoch[ 1 of 4]-Minibatch[ 291- 300, 93.75%]: CrossEntropyWithSoftmax = 2.15763314 * 640; EvalClassificationError = 0.57968750 * 640; time = 0.3443s; samplesPerSecond = 1858.8
MPI Rank 0: 05/03/2016 14:23:41:  Epoch[ 1 of 4]-Minibatch[ 301- 310, 96.88%]: CrossEntropyWithSoftmax = 2.23496000 * 640; EvalClassificationError = 0.59531250 * 640; time = 0.3129s; samplesPerSecond = 2045.5
MPI Rank 0: 05/03/2016 14:23:41:  Epoch[ 1 of 4]-Minibatch[ 311- 320, 100.00%]: CrossEntropyWithSoftmax = 2.25712791 * 640; EvalClassificationError = 0.61406250 * 640; time = 0.3130s; samplesPerSecond = 2044.7
MPI Rank 0: 05/03/2016 14:23:41: Finished Epoch[ 1 of 4]: [Training] CrossEntropyWithSoftmax = 3.00091203 * 20480; EvalClassificationError = 0.72744141 * 20480; totalSamplesSeen = 20480; learningRatePerSample = 0.015625; epochTime=10.0257s
MPI Rank 0: 05/03/2016 14:23:41: SGD: Saving checkpoint model 'C:\Users\svcphil\AppData\Local\Temp\cntk-test-20160503142201.423154\Speech\DNN_ParallelNoQuantizationBufferedAsyncGradientAggregation@release_gpu/models/cntkSpeech.dnn.1'
=======
MPI Rank 0: 08/16/2016 03:04:17: Starting minibatch loop.
MPI Rank 0: 08/16/2016 03:04:17:  Epoch[ 1 of 4]-Minibatch[   1-  10, 3.13%]: CrossEntropyWithSoftmax = 4.62512789 * 640; EvalErrorPrediction = 0.94062500 * 640; time = 0.1370s; samplesPerSecond = 4671.2
MPI Rank 0: 08/16/2016 03:04:17:  Epoch[ 1 of 4]-Minibatch[  11-  20, 6.25%]: CrossEntropyWithSoftmax = 4.35619366 * 640; EvalErrorPrediction = 0.92343750 * 640; time = 0.1288s; samplesPerSecond = 4970.8
MPI Rank 0: 08/16/2016 03:04:17:  Epoch[ 1 of 4]-Minibatch[  21-  30, 9.38%]: CrossEntropyWithSoftmax = 3.97911998 * 640; EvalErrorPrediction = 0.89531250 * 640; time = 0.1286s; samplesPerSecond = 4977.0
MPI Rank 0: 08/16/2016 03:04:17:  Epoch[ 1 of 4]-Minibatch[  31-  40, 12.50%]: CrossEntropyWithSoftmax = 3.73643568 * 640; EvalErrorPrediction = 0.84531250 * 640; time = 0.1328s; samplesPerSecond = 4818.7
MPI Rank 0: 08/16/2016 03:04:17:  Epoch[ 1 of 4]-Minibatch[  41-  50, 15.63%]: CrossEntropyWithSoftmax = 3.83079081 * 640; EvalErrorPrediction = 0.88281250 * 640; time = 0.1292s; samplesPerSecond = 4954.6
MPI Rank 0: 08/16/2016 03:04:18:  Epoch[ 1 of 4]-Minibatch[  51-  60, 18.75%]: CrossEntropyWithSoftmax = 3.71437689 * 640; EvalErrorPrediction = 0.86875000 * 640; time = 0.1335s; samplesPerSecond = 4792.9
MPI Rank 0: 08/16/2016 03:04:18:  Epoch[ 1 of 4]-Minibatch[  61-  70, 21.88%]: CrossEntropyWithSoftmax = 3.42186230 * 640; EvalErrorPrediction = 0.79062500 * 640; time = 0.1596s; samplesPerSecond = 4010.3
MPI Rank 0: 08/16/2016 03:04:18:  Epoch[ 1 of 4]-Minibatch[  71-  80, 25.00%]: CrossEntropyWithSoftmax = 3.53658053 * 640; EvalErrorPrediction = 0.82031250 * 640; time = 0.1423s; samplesPerSecond = 4497.6
MPI Rank 0: 08/16/2016 03:04:18:  Epoch[ 1 of 4]-Minibatch[  81-  90, 28.13%]: CrossEntropyWithSoftmax = 3.49758017 * 640; EvalErrorPrediction = 0.81718750 * 640; time = 0.1336s; samplesPerSecond = 4792.2
MPI Rank 0: 08/16/2016 03:04:18:  Epoch[ 1 of 4]-Minibatch[  91- 100, 31.25%]: CrossEntropyWithSoftmax = 3.39996308 * 640; EvalErrorPrediction = 0.80468750 * 640; time = 0.1292s; samplesPerSecond = 4954.4
MPI Rank 0: 08/16/2016 03:04:18:  Epoch[ 1 of 4]-Minibatch[ 101- 110, 34.38%]: CrossEntropyWithSoftmax = 3.49445773 * 640; EvalErrorPrediction = 0.82500000 * 640; time = 0.1415s; samplesPerSecond = 4524.4
MPI Rank 0: 08/16/2016 03:04:18:  Epoch[ 1 of 4]-Minibatch[ 111- 120, 37.50%]: CrossEntropyWithSoftmax = 3.26676999 * 640; EvalErrorPrediction = 0.79218750 * 640; time = 0.1386s; samplesPerSecond = 4617.8
MPI Rank 0: 08/16/2016 03:04:19:  Epoch[ 1 of 4]-Minibatch[ 121- 130, 40.63%]: CrossEntropyWithSoftmax = 3.18870173 * 640; EvalErrorPrediction = 0.78906250 * 640; time = 0.1315s; samplesPerSecond = 4868.0
MPI Rank 0: 08/16/2016 03:04:19:  Epoch[ 1 of 4]-Minibatch[ 131- 140, 43.75%]: CrossEntropyWithSoftmax = 3.05687264 * 640; EvalErrorPrediction = 0.74687500 * 640; time = 0.1421s; samplesPerSecond = 4504.6
MPI Rank 0: 08/16/2016 03:04:19:  Epoch[ 1 of 4]-Minibatch[ 141- 150, 46.88%]: CrossEntropyWithSoftmax = 2.95594569 * 640; EvalErrorPrediction = 0.71875000 * 640; time = 0.1362s; samplesPerSecond = 4700.6
MPI Rank 0: 08/16/2016 03:04:19:  Epoch[ 1 of 4]-Minibatch[ 151- 160, 50.00%]: CrossEntropyWithSoftmax = 3.10219604 * 640; EvalErrorPrediction = 0.74062500 * 640; time = 0.1499s; samplesPerSecond = 4268.4
MPI Rank 0: 08/16/2016 03:04:19:  Epoch[ 1 of 4]-Minibatch[ 161- 170, 53.13%]: CrossEntropyWithSoftmax = 2.80745014 * 640; EvalErrorPrediction = 0.70625000 * 640; time = 0.1439s; samplesPerSecond = 4446.8
MPI Rank 0: 08/16/2016 03:04:19:  Epoch[ 1 of 4]-Minibatch[ 171- 180, 56.25%]: CrossEntropyWithSoftmax = 2.72061842 * 640; EvalErrorPrediction = 0.65468750 * 640; time = 0.1460s; samplesPerSecond = 4384.8
MPI Rank 0: 08/16/2016 03:04:19:  Epoch[ 1 of 4]-Minibatch[ 181- 190, 59.38%]: CrossEntropyWithSoftmax = 2.80425747 * 640; EvalErrorPrediction = 0.71718750 * 640; time = 0.1451s; samplesPerSecond = 4409.4
MPI Rank 0: 08/16/2016 03:04:20:  Epoch[ 1 of 4]-Minibatch[ 191- 200, 62.50%]: CrossEntropyWithSoftmax = 2.71253068 * 640; EvalErrorPrediction = 0.67812500 * 640; time = 0.1248s; samplesPerSecond = 5130.1
MPI Rank 0: 08/16/2016 03:04:20:  Epoch[ 1 of 4]-Minibatch[ 201- 210, 65.63%]: CrossEntropyWithSoftmax = 2.59360399 * 640; EvalErrorPrediction = 0.66093750 * 640; time = 0.1448s; samplesPerSecond = 4419.0
MPI Rank 0: 08/16/2016 03:04:20:  Epoch[ 1 of 4]-Minibatch[ 211- 220, 68.75%]: CrossEntropyWithSoftmax = 2.60386649 * 640; EvalErrorPrediction = 0.65625000 * 640; time = 0.1340s; samplesPerSecond = 4777.9
MPI Rank 0: 08/16/2016 03:04:20:  Epoch[ 1 of 4]-Minibatch[ 221- 230, 71.88%]: CrossEntropyWithSoftmax = 2.53706678 * 640; EvalErrorPrediction = 0.65625000 * 640; time = 0.1181s; samplesPerSecond = 5416.9
MPI Rank 0: 08/16/2016 03:04:20:  Epoch[ 1 of 4]-Minibatch[ 231- 240, 75.00%]: CrossEntropyWithSoftmax = 2.56177343 * 640; EvalErrorPrediction = 0.65625000 * 640; time = 0.1340s; samplesPerSecond = 4777.5
MPI Rank 0: 08/16/2016 03:04:20:  Epoch[ 1 of 4]-Minibatch[ 241- 250, 78.13%]: CrossEntropyWithSoftmax = 2.50118791 * 640; EvalErrorPrediction = 0.64218750 * 640; time = 0.1544s; samplesPerSecond = 4144.8
MPI Rank 0: 08/16/2016 03:04:20:  Epoch[ 1 of 4]-Minibatch[ 251- 260, 81.25%]: CrossEntropyWithSoftmax = 2.40119788 * 640; EvalErrorPrediction = 0.62500000 * 640; time = 0.1423s; samplesPerSecond = 4498.4
MPI Rank 0: 08/16/2016 03:04:21:  Epoch[ 1 of 4]-Minibatch[ 261- 270, 84.38%]: CrossEntropyWithSoftmax = 2.27491503 * 640; EvalErrorPrediction = 0.58906250 * 640; time = 0.1369s; samplesPerSecond = 4676.1
MPI Rank 0: 08/16/2016 03:04:21:  Epoch[ 1 of 4]-Minibatch[ 271- 280, 87.50%]: CrossEntropyWithSoftmax = 2.51724208 * 640; EvalErrorPrediction = 0.65781250 * 640; time = 0.1422s; samplesPerSecond = 4502.3
MPI Rank 0: 08/16/2016 03:04:21:  Epoch[ 1 of 4]-Minibatch[ 281- 290, 90.63%]: CrossEntropyWithSoftmax = 2.27797542 * 640; EvalErrorPrediction = 0.59687500 * 640; time = 0.1424s; samplesPerSecond = 4495.8
MPI Rank 0: 08/16/2016 03:04:21:  Epoch[ 1 of 4]-Minibatch[ 291- 300, 93.75%]: CrossEntropyWithSoftmax = 2.26017740 * 640; EvalErrorPrediction = 0.60937500 * 640; time = 0.1374s; samplesPerSecond = 4658.8
MPI Rank 0: 08/16/2016 03:04:21:  Epoch[ 1 of 4]-Minibatch[ 301- 310, 96.88%]: CrossEntropyWithSoftmax = 2.24735342 * 640; EvalErrorPrediction = 0.58437500 * 640; time = 0.0777s; samplesPerSecond = 8235.1
MPI Rank 0: 08/16/2016 03:04:21:  Epoch[ 1 of 4]-Minibatch[ 311- 320, 100.00%]: CrossEntropyWithSoftmax = 2.23665382 * 640; EvalErrorPrediction = 0.60625000 * 640; time = 0.0478s; samplesPerSecond = 13378.5
MPI Rank 0: 08/16/2016 03:04:21: Finished Epoch[ 1 of 4]: [Training] CrossEntropyWithSoftmax = 3.03815141 * 20480; EvalErrorPrediction = 0.73432617 * 20480; totalSamplesSeen = 20480; learningRatePerSample = 0.015625; epochTime=4.27772s
MPI Rank 0: 08/16/2016 03:04:21: SGD: Saving checkpoint model 'C:\Users\svcphil\AppData\Local\Temp\cntk-test-20160816030157.855216\Speech\DNN_ParallelNoQuantizationBufferedAsyncGradientAggregation@release_gpu/models/cntkSpeech.dnn.1'
>>>>>>> 8493f118
MPI Rank 0: 
MPI Rank 0: 08/16/2016 03:04:21: Starting Epoch 2: learning rate per sample = 0.001953  effective momentum = 0.656119  momentum as time constant = 607.5 samples
MPI Rank 0: minibatchiterator: epoch 1: frames [20480..40960] (first utterance at frame 20480), data subset 0 of 3, with 1 datapasses
MPI Rank 0: 
MPI Rank 0: 08/16/2016 03:04:21: Starting minibatch loop, DataParallelSGD training (MyRank = 0, NumNodes = 3, NumGradientBits = 64), BufferedAsyncGradientAggregation is ENABLED, distributed reading is ENABLED.
MPI Rank 0: Actual gradient aggregation time: 0.01782
MPI Rank 0: Async gradient aggregation wait time: 0.005297
MPI Rank 0: Actual gradient aggregation time: 0.025182
MPI Rank 0: 08/16/2016 03:04:21:  Epoch[ 2 of 4]-Minibatch[   1-  10, 12.50%]: CrossEntropyWithSoftmax = 2.18586881 * 2304; EvalErrorPrediction = 0.58029514 * 2304; time = 0.2416s; samplesPerSecond = 9535.6
MPI Rank 0: Async gradient aggregation wait time: 0.013746
MPI Rank 0: Actual gradient aggregation time: 0.02406
MPI Rank 0: Async gradient aggregation wait time: 1e-006
<<<<<<< HEAD
MPI Rank 0: Actual gradient aggregation time: 0.046901
MPI Rank 0: 05/03/2016 14:23:42:  Epoch[ 2 of 4]-Minibatch[   1-  10, 12.50%]: CrossEntropyWithSoftmax = 2.12914686 * 2304; EvalClassificationError = 0.57855903 * 2304; time = 0.4964s; samplesPerSecond = 4641.7
MPI Rank 0: Async gradient aggregation wait time: 0.007906
MPI Rank 0: Actual gradient aggregation time: 0.049241
MPI Rank 0: Async gradient aggregation wait time: 0.020522
MPI Rank 0: Actual gradient aggregation time: 0.046841
MPI Rank 0: 05/03/2016 14:23:43:  Epoch[ 2 of 4]-Minibatch[  11-  20, 25.00%]: CrossEntropyWithSoftmax = 2.11816271 * 2560; EvalClassificationError = 0.59179688 * 2560; time = 0.4804s; samplesPerSecond = 5328.7
MPI Rank 0: Async gradient aggregation wait time: 0.006105
MPI Rank 0: Actual gradient aggregation time: 0.047967
MPI Rank 0: Async gradient aggregation wait time: 0.006039
MPI Rank 0: Actual gradient aggregation time: 0.046026
MPI Rank 0: 05/03/2016 14:23:43:  Epoch[ 2 of 4]-Minibatch[  21-  30, 37.50%]: CrossEntropyWithSoftmax = 2.18355731 * 2560; EvalClassificationError = 0.58359375 * 2560; time = 0.4940s; samplesPerSecond = 5181.9
MPI Rank 0: Async gradient aggregation wait time: 0.017919
MPI Rank 0: Actual gradient aggregation time: 0.048794
MPI Rank 0: Async gradient aggregation wait time: 0.021786
MPI Rank 0: Actual gradient aggregation time: 0.04601
MPI Rank 0: 05/03/2016 14:23:44:  Epoch[ 2 of 4]-Minibatch[  31-  40, 50.00%]: CrossEntropyWithSoftmax = 2.10557335 * 2560; EvalClassificationError = 0.57812500 * 2560; time = 0.5035s; samplesPerSecond = 5084.2
MPI Rank 0: Async gradient aggregation wait time: 0.021766
MPI Rank 0: Actual gradient aggregation time: 0.046317
MPI Rank 0: Async gradient aggregation wait time: 0.018789
MPI Rank 0: Actual gradient aggregation time: 0.046049
MPI Rank 0: 05/03/2016 14:23:44:  Epoch[ 2 of 4]-Minibatch[  41-  50, 62.50%]: CrossEntropyWithSoftmax = 2.01391880 * 2560; EvalClassificationError = 0.55312500 * 2560; time = 0.4964s; samplesPerSecond = 5156.7
MPI Rank 0: Async gradient aggregation wait time: 0.02002
MPI Rank 0: Actual gradient aggregation time: 0.045921
MPI Rank 0: Async gradient aggregation wait time: 0.019259
MPI Rank 0: Actual gradient aggregation time: 0.049466
MPI Rank 0: 05/03/2016 14:23:44:  Epoch[ 2 of 4]-Minibatch[  51-  60, 75.00%]: CrossEntropyWithSoftmax = 2.05221236 * 2560; EvalClassificationError = 0.57148438 * 2560; time = 0.4927s; samplesPerSecond = 5195.3
MPI Rank 0: Async gradient aggregation wait time: 0.020148
MPI Rank 0: Actual gradient aggregation time: 0.044208
MPI Rank 0: Async gradient aggregation wait time: 0.003231
MPI Rank 0: Actual gradient aggregation time: 0.044953
MPI Rank 0: 05/03/2016 14:23:45:  Epoch[ 2 of 4]-Minibatch[  61-  70, 87.50%]: CrossEntropyWithSoftmax = 2.11613999 * 2560; EvalClassificationError = 0.56562500 * 2560; time = 0.4971s; samplesPerSecond = 5149.9
MPI Rank 0: Async gradient aggregation wait time: 0.018719
MPI Rank 0: Actual gradient aggregation time: 0.04831
MPI Rank 0: Async gradient aggregation wait time: 0.021696
MPI Rank 0: Actual gradient aggregation time: 0.04584
MPI Rank 0: 05/03/2016 14:23:46:  Epoch[ 2 of 4]-Minibatch[  71-  80, 100.00%]: CrossEntropyWithSoftmax = 2.06152980 * 2560; EvalClassificationError = 0.57421875 * 2560; time = 0.5121s; samplesPerSecond = 4998.9
MPI Rank 0: Async gradient aggregation wait time: 0.009354
MPI Rank 0: Actual gradient aggregation time: 0.013392
MPI Rank 0: 05/03/2016 14:23:46: Finished Epoch[ 2 of 4]: [Training] CrossEntropyWithSoftmax = 2.09738685 * 20480; EvalClassificationError = 0.57431641 * 20480; totalSamplesSeen = 40960; learningRatePerSample = 0.001953125; epochTime=4.00103s
MPI Rank 0: 05/03/2016 14:23:46: SGD: Saving checkpoint model 'C:\Users\svcphil\AppData\Local\Temp\cntk-test-20160503142201.423154\Speech\DNN_ParallelNoQuantizationBufferedAsyncGradientAggregation@release_gpu/models/cntkSpeech.dnn.2'
=======
MPI Rank 0: Actual gradient aggregation time: 0.013781
MPI Rank 0: 08/16/2016 03:04:22:  Epoch[ 2 of 4]-Minibatch[  11-  20, 25.00%]: CrossEntropyWithSoftmax = 2.21453123 * 2560; EvalErrorPrediction = 0.59101563 * 2560; time = 0.2414s; samplesPerSecond = 10606.2
MPI Rank 0: Async gradient aggregation wait time: 0.005801
MPI Rank 0: Actual gradient aggregation time: 0.023583
MPI Rank 0: Async gradient aggregation wait time: 0.005938
MPI Rank 0: Actual gradient aggregation time: 0.024675
MPI Rank 0: 08/16/2016 03:04:22:  Epoch[ 2 of 4]-Minibatch[  21-  30, 37.50%]: CrossEntropyWithSoftmax = 2.23428937 * 2560; EvalErrorPrediction = 0.59843750 * 2560; time = 0.2445s; samplesPerSecond = 10470.5
MPI Rank 0: Async gradient aggregation wait time: 0.005494
MPI Rank 0: Actual gradient aggregation time: 0.023604
MPI Rank 0: Async gradient aggregation wait time: 0.010067
MPI Rank 0: Actual gradient aggregation time: 0.023875
MPI Rank 0: 08/16/2016 03:04:22:  Epoch[ 2 of 4]-Minibatch[  31-  40, 50.00%]: CrossEntropyWithSoftmax = 2.22238576 * 2560; EvalErrorPrediction = 0.59609375 * 2560; time = 0.2414s; samplesPerSecond = 10605.9
MPI Rank 0: Async gradient aggregation wait time: 0.009865
MPI Rank 0: Actual gradient aggregation time: 0.02315
MPI Rank 0: Async gradient aggregation wait time: 0.011288
MPI Rank 0: Actual gradient aggregation time: 0.025755
MPI Rank 0: 08/16/2016 03:04:22:  Epoch[ 2 of 4]-Minibatch[  41-  50, 62.50%]: CrossEntropyWithSoftmax = 2.17945944 * 2560; EvalErrorPrediction = 0.58632812 * 2560; time = 0.2418s; samplesPerSecond = 10585.4
MPI Rank 0: Async gradient aggregation wait time: 0.002672
MPI Rank 0: Actual gradient aggregation time: 0.023819
MPI Rank 0: Async gradient aggregation wait time: 0.004923
MPI Rank 0: Actual gradient aggregation time: 0.028438
MPI Rank 0: 08/16/2016 03:04:23:  Epoch[ 2 of 4]-Minibatch[  51-  60, 75.00%]: CrossEntropyWithSoftmax = 2.13880131 * 2560; EvalErrorPrediction = 0.58164063 * 2560; time = 0.2354s; samplesPerSecond = 10875.5
MPI Rank 0: Async gradient aggregation wait time: 0.007363
MPI Rank 0: Actual gradient aggregation time: 0.023261
MPI Rank 0: Async gradient aggregation wait time: 0.00721
MPI Rank 0: Actual gradient aggregation time: 0.023427
MPI Rank 0: 08/16/2016 03:04:23:  Epoch[ 2 of 4]-Minibatch[  61-  70, 87.50%]: CrossEntropyWithSoftmax = 2.12741612 * 2560; EvalErrorPrediction = 0.57031250 * 2560; time = 0.2462s; samplesPerSecond = 10398.9
MPI Rank 0: Async gradient aggregation wait time: 0.007334
MPI Rank 0: Actual gradient aggregation time: 0.024979
MPI Rank 0: Async gradient aggregation wait time: 0.009245
MPI Rank 0: Actual gradient aggregation time: 0.024328
MPI Rank 0: 08/16/2016 03:04:23:  Epoch[ 2 of 4]-Minibatch[  71-  80, 100.00%]: CrossEntropyWithSoftmax = 2.09486743 * 2560; EvalErrorPrediction = 0.58242187 * 2560; time = 0.2420s; samplesPerSecond = 10580.1
MPI Rank 0: Async gradient aggregation wait time: 0.008826
MPI Rank 0: Actual gradient aggregation time: 0.01018
MPI Rank 0: 08/16/2016 03:04:23: Finished Epoch[ 2 of 4]: [Training] CrossEntropyWithSoftmax = 2.17271296 * 20480; EvalErrorPrediction = 0.58520508 * 20480; totalSamplesSeen = 40960; learningRatePerSample = 0.001953125; epochTime=1.96059s
MPI Rank 0: 08/16/2016 03:04:23: SGD: Saving checkpoint model 'C:\Users\svcphil\AppData\Local\Temp\cntk-test-20160816030157.855216\Speech\DNN_ParallelNoQuantizationBufferedAsyncGradientAggregation@release_gpu/models/cntkSpeech.dnn.2'
>>>>>>> 8493f118
MPI Rank 0: 
MPI Rank 0: 08/16/2016 03:04:23: Starting Epoch 3: learning rate per sample = 0.000098  effective momentum = 0.656119  momentum as time constant = 2429.9 samples
MPI Rank 0: minibatchiterator: epoch 2: frames [40960..61440] (first utterance at frame 40960), data subset 0 of 3, with 1 datapasses
MPI Rank 0: 
<<<<<<< HEAD
MPI Rank 0: 05/03/2016 14:23:46: Starting minibatch loop, DataParallelSGD training (MyRank = 0, NumNodes = 3, NumGradientBits = 64), BufferedAsyncGradientAggregation is ENABLED, distributed reading is ENABLED.
MPI Rank 0: Async gradient aggregation wait time: 1e-006
MPI Rank 0: Actual gradient aggregation time: 0.060562
MPI Rank 0: Async gradient aggregation wait time: 0.06692
MPI Rank 0: Actual gradient aggregation time: 0.138673
MPI Rank 0: 05/03/2016 14:23:47:  Epoch[ 3 of 4]-Minibatch[   1-  10, 50.00%]: CrossEntropyWithSoftmax = 2.04847812 * 9216; EvalClassificationError = 0.54014757 * 9216; time = 1.5418s; samplesPerSecond = 5977.6
MPI Rank 0: Async gradient aggregation wait time: 0.051111
MPI Rank 0: Actual gradient aggregation time: 0.150091
MPI Rank 0: Async gradient aggregation wait time: 0.042699
MPI Rank 0: Actual gradient aggregation time: 0.147197
MPI Rank 0: 05/03/2016 14:23:49:  Epoch[ 3 of 4]-Minibatch[  11-  20, 100.00%]: CrossEntropyWithSoftmax = 1.94481165 * 10240; EvalClassificationError = 0.52617187 * 10240; time = 1.7161s; samplesPerSecond = 5967.2
MPI Rank 0: 05/03/2016 14:23:49: Finished Epoch[ 3 of 4]: [Training] CrossEntropyWithSoftmax = 1.98968082 * 20480; EvalClassificationError = 0.53188477 * 20480; totalSamplesSeen = 61440; learningRatePerSample = 9.7656251e-005; epochTime=3.28478s
MPI Rank 0: 05/03/2016 14:23:49: SGD: Saving checkpoint model 'C:\Users\svcphil\AppData\Local\Temp\cntk-test-20160503142201.423154\Speech\DNN_ParallelNoQuantizationBufferedAsyncGradientAggregation@release_gpu/models/cntkSpeech.dnn.3'
=======
MPI Rank 0: 08/16/2016 03:04:23: Starting minibatch loop, DataParallelSGD training (MyRank = 0, NumNodes = 3, NumGradientBits = 64), BufferedAsyncGradientAggregation is ENABLED, distributed reading is ENABLED.
MPI Rank 0: Async gradient aggregation wait time: 0.003725
MPI Rank 0: Actual gradient aggregation time: 0.069103
MPI Rank 0: Async gradient aggregation wait time: 0.001861
MPI Rank 0: Actual gradient aggregation time: 0.071875
MPI Rank 0: 08/16/2016 03:04:24:  Epoch[ 3 of 4]-Minibatch[   1-  10, 50.00%]: CrossEntropyWithSoftmax = 2.17281503 * 9216; EvalErrorPrediction = 0.55924479 * 9216; time = 0.7209s; samplesPerSecond = 12784.6
MPI Rank 0: Async gradient aggregation wait time: 0.00561
MPI Rank 0: Actual gradient aggregation time: 0.06794
MPI Rank 0: Async gradient aggregation wait time: 0.016713
MPI Rank 0: Actual gradient aggregation time: 0.053532
MPI Rank 0: 08/16/2016 03:04:25:  Epoch[ 3 of 4]-Minibatch[  11-  20, 100.00%]: CrossEntropyWithSoftmax = 2.02446206 * 10240; EvalErrorPrediction = 0.55722656 * 10240; time = 0.6932s; samplesPerSecond = 14772.1
MPI Rank 0: 08/16/2016 03:04:25: Finished Epoch[ 3 of 4]: [Training] CrossEntropyWithSoftmax = 2.09074709 * 20480; EvalErrorPrediction = 0.55820313 * 20480; totalSamplesSeen = 61440; learningRatePerSample = 9.7656251e-005; epochTime=1.45977s
MPI Rank 0: 08/16/2016 03:04:25: SGD: Saving checkpoint model 'C:\Users\svcphil\AppData\Local\Temp\cntk-test-20160816030157.855216\Speech\DNN_ParallelNoQuantizationBufferedAsyncGradientAggregation@release_gpu/models/cntkSpeech.dnn.3'
>>>>>>> 8493f118
MPI Rank 0: 
MPI Rank 0: 08/16/2016 03:04:25: Starting Epoch 4: learning rate per sample = 0.000098  effective momentum = 0.656119  momentum as time constant = 2429.9 samples
MPI Rank 0: minibatchiterator: epoch 3: frames [61440..81920] (first utterance at frame 61440), data subset 0 of 3, with 1 datapasses
MPI Rank 0: 
<<<<<<< HEAD
MPI Rank 0: 05/03/2016 14:23:49: Starting minibatch loop, DataParallelSGD training (MyRank = 0, NumNodes = 3, NumGradientBits = 64), BufferedAsyncGradientAggregation is ENABLED, distributed reading is ENABLED.
MPI Rank 0: Async gradient aggregation wait time: 0.043316
MPI Rank 0: Actual gradient aggregation time: 0.151123
MPI Rank 0: Async gradient aggregation wait time: 0.057245
MPI Rank 0: Actual gradient aggregation time: 0.032763
MPI Rank 0: 05/03/2016 14:23:50:  Epoch[ 4 of 4]-Minibatch[   1-  10, 50.00%]: CrossEntropyWithSoftmax = 1.89065735 * 9216; EvalClassificationError = 0.51736111 * 9216; time = 1.4886s; samplesPerSecond = 6190.9
MPI Rank 0: Async gradient aggregation wait time: 0.008143
MPI Rank 0: Actual gradient aggregation time: 0.204784
MPI Rank 0: Async gradient aggregation wait time: 0.069445
MPI Rank 0: Actual gradient aggregation time: 0.112673
MPI Rank 0: 05/03/2016 14:23:52:  Epoch[ 4 of 4]-Minibatch[  11-  20, 100.00%]: CrossEntropyWithSoftmax = 1.87529986 * 10240; EvalClassificationError = 0.51201172 * 10240; time = 1.5619s; samplesPerSecond = 6555.9
MPI Rank 0: Async gradient aggregation wait time: 0.013466
MPI Rank 0: 05/03/2016 14:23:52: Finished Epoch[ 4 of 4]: [Training] CrossEntropyWithSoftmax = 1.88285599 * 20480; EvalClassificationError = 0.51445312 * 20480; totalSamplesSeen = 81920; learningRatePerSample = 9.7656251e-005; epochTime=3.10446s
MPI Rank 0: 05/03/2016 14:23:52: SGD: Saving checkpoint model 'C:\Users\svcphil\AppData\Local\Temp\cntk-test-20160503142201.423154\Speech\DNN_ParallelNoQuantizationBufferedAsyncGradientAggregation@release_gpu/models/cntkSpeech.dnn'
MPI Rank 0: 05/03/2016 14:23:52: CNTKCommandTrainEnd: speechTrain
=======
MPI Rank 0: 08/16/2016 03:04:25: Starting minibatch loop, DataParallelSGD training (MyRank = 0, NumNodes = 3, NumGradientBits = 64), BufferedAsyncGradientAggregation is ENABLED, distributed reading is ENABLED.
MPI Rank 0: Async gradient aggregation wait time: 0.033541
MPI Rank 0: Actual gradient aggregation time: 0.07365
MPI Rank 0: Async gradient aggregation wait time: 0.011228
MPI Rank 0: Actual gradient aggregation time: 0.069676
MPI Rank 0: 08/16/2016 03:04:25:  Epoch[ 4 of 4]-Minibatch[   1-  10, 50.00%]: CrossEntropyWithSoftmax = 1.95451978 * 9216; EvalErrorPrediction = 0.52962240 * 9216; time = 0.7010s; samplesPerSecond = 13146.3
MPI Rank 0: Async gradient aggregation wait time: 0.003101
MPI Rank 0: Actual gradient aggregation time: 0.068768
MPI Rank 0: Async gradient aggregation wait time: 0.007032
MPI Rank 0: Actual gradient aggregation time: 0.068417
MPI Rank 0: 08/16/2016 03:04:26:  Epoch[ 4 of 4]-Minibatch[  11-  20, 100.00%]: CrossEntropyWithSoftmax = 1.95218466 * 10240; EvalErrorPrediction = 0.52802734 * 10240; time = 0.7013s; samplesPerSecond = 14602.1
MPI Rank 0: Async gradient aggregation wait time: 0.009283
MPI Rank 0: 08/16/2016 03:04:26: Finished Epoch[ 4 of 4]: [Training] CrossEntropyWithSoftmax = 1.95485031 * 20480; EvalErrorPrediction = 0.52915039 * 20480; totalSamplesSeen = 81920; learningRatePerSample = 9.7656251e-005; epochTime=1.42792s
MPI Rank 0: 08/16/2016 03:04:26: SGD: Saving checkpoint model 'C:\Users\svcphil\AppData\Local\Temp\cntk-test-20160816030157.855216\Speech\DNN_ParallelNoQuantizationBufferedAsyncGradientAggregation@release_gpu/models/cntkSpeech.dnn'
MPI Rank 0: 08/16/2016 03:04:26: CNTKCommandTrainEnd: speechTrain
>>>>>>> 8493f118
MPI Rank 0: 
MPI Rank 0: 08/16/2016 03:04:26: Action "train" complete.
MPI Rank 0: 
MPI Rank 0: 08/16/2016 03:04:26: __COMPLETED__
MPI Rank 0: ~MPIWrapper
MPI Rank 1: 08/16/2016 03:04:11: Redirecting stderr to file C:\Users\svcphil\AppData\Local\Temp\cntk-test-20160816030157.855216\Speech\DNN_ParallelNoQuantizationBufferedAsyncGradientAggregation@release_gpu/stderr_speechTrain.logrank1
MPI Rank 1: 08/16/2016 03:04:11: -------------------------------------------------------------------
MPI Rank 1: 08/16/2016 03:04:11: Build info: 
MPI Rank 1: 
MPI Rank 1: 08/16/2016 03:04:11: 		Built time: Aug 16 2016 02:54:53
MPI Rank 1: 08/16/2016 03:04:11: 		Last modified date: Fri Aug 12 05:31:21 2016
MPI Rank 1: 08/16/2016 03:04:11: 		Build type: Release
MPI Rank 1: 08/16/2016 03:04:11: 		Build target: GPU
MPI Rank 1: 08/16/2016 03:04:11: 		With 1bit-SGD: no
MPI Rank 1: 08/16/2016 03:04:11: 		Math lib: mkl
MPI Rank 1: 08/16/2016 03:04:11: 		CUDA_PATH: C:\Program Files\NVIDIA GPU Computing Toolkit\CUDA\v7.5
MPI Rank 1: 08/16/2016 03:04:11: 		CUB_PATH: c:\src\cub-1.4.1
MPI Rank 1: 08/16/2016 03:04:11: 		CUDNN_PATH: c:\NVIDIA\cudnn-4.0\cuda
MPI Rank 1: 08/16/2016 03:04:11: 		Build Branch: HEAD
MPI Rank 1: 08/16/2016 03:04:11: 		Build SHA1: 026b1e772b963461e189f8f00aa7ed6951298f84
MPI Rank 1: 08/16/2016 03:04:11: 		Built by svcphil on Philly-Pool3
MPI Rank 1: 08/16/2016 03:04:11: 		Build Path: c:\Jenkins\workspace\CNTK-Build-Windows\Source\CNTK\
MPI Rank 1: 08/16/2016 03:04:11: -------------------------------------------------------------------
MPI Rank 1: 08/16/2016 03:04:11: -------------------------------------------------------------------
MPI Rank 1: 08/16/2016 03:04:11: GPU info:
MPI Rank 1: 
MPI Rank 1: 08/16/2016 03:04:11: 		Device[0]: cores = 2496; computeCapability = 5.2; type = "Quadro M4000"; memory = 8192 MB
MPI Rank 1: 08/16/2016 03:04:11: -------------------------------------------------------------------
MPI Rank 1: 
MPI Rank 1: 08/16/2016 03:04:11: Running on cntk-muc01 at 2016/08/16 03:04:11
MPI Rank 1: 08/16/2016 03:04:11: Command line: 
MPI Rank 1: C:\jenkins\workspace\CNTK-Test-Windows-W1\x64\release\cntk.exe  configFile=C:\jenkins\workspace\CNTK-Test-Windows-W1\Tests\EndToEndTests\Speech\DNN/cntk.cntk  currentDirectory=C:\jenkins\workspace\CNTK-Test-Windows-W1\Tests\EndToEndTests\Speech\Data  RunDir=C:\Users\svcphil\AppData\Local\Temp\cntk-test-20160816030157.855216\Speech\DNN_ParallelNoQuantizationBufferedAsyncGradientAggregation@release_gpu  DataDir=C:\jenkins\workspace\CNTK-Test-Windows-W1\Tests\EndToEndTests\Speech\Data  ConfigDir=C:\jenkins\workspace\CNTK-Test-Windows-W1\Tests\EndToEndTests\Speech\DNN  OutputDir=C:\Users\svcphil\AppData\Local\Temp\cntk-test-20160816030157.855216\Speech\DNN_ParallelNoQuantizationBufferedAsyncGradientAggregation@release_gpu  DeviceId=0  timestamping=true  numCPUThreads=2  precision=double  speechTrain=[SGD=[ParallelTrain=[DataParallelSGD=[gradientBits=64]]]]  speechTrain=[SGD=[ParallelTrain=[DataParallelSGD=[useBufferedAsyncGradientAggregation=true]]]]  speechTrain=[SGD=[ParallelTrain=[parallelizationStartEpoch=2]]]  speechTrain=[SGD=[maxEpochs=4]]  speechTrain=[SGD=[ParallelTrain=[syncPerfStats=5]]]  stderr=C:\Users\svcphil\AppData\Local\Temp\cntk-test-20160816030157.855216\Speech\DNN_ParallelNoQuantizationBufferedAsyncGradientAggregation@release_gpu/stderr
MPI Rank 1: 
MPI Rank 1: 
MPI Rank 1: 
MPI Rank 1: 08/16/2016 03:04:11: >>>>>>>>>>>>>>>>>>>> RAW CONFIG (VARIABLES NOT RESOLVED) >>>>>>>>>>>>>>>>>>>>
MPI Rank 1: 08/16/2016 03:04:11: precision = "float"
MPI Rank 1: command = speechTrain
MPI Rank 1: deviceId = $DeviceId$
MPI Rank 1: parallelTrain = true
MPI Rank 1: speechTrain = [
MPI Rank 1:     action = "train"
MPI Rank 1:     modelPath = "$RunDir$/models/cntkSpeech.dnn"
MPI Rank 1:     deviceId = $DeviceId$
MPI Rank 1:     traceLevel = 1
MPI Rank 1:     SimpleNetworkBuilder = [
MPI Rank 1:         layerSizes = 363:512:512:132
MPI Rank 1:         trainingCriterion = "CrossEntropyWithSoftmax"
MPI Rank 1:         evalCriterion = "ClassificationError"
MPI Rank 1:         layerTypes = "Sigmoid"
MPI Rank 1:         initValueScale = 1.0
MPI Rank 1:         applyMeanVarNorm = true
MPI Rank 1:         uniformInit = true
MPI Rank 1:         needPrior = true
MPI Rank 1:     ]
MPI Rank 1:     ExperimentalNetworkBuilder = [    // the same as above but with BS. Not active; activate by commenting out the SimpleNetworkBuilder entry above
MPI Rank 1:         layerSizes = 363:512:512:132
MPI Rank 1:         trainingCriterion = 'CE'
MPI Rank 1:         evalCriterion = 'Err'
MPI Rank 1:         applyMeanVarNorm = true
MPI Rank 1:         L = Length(layerSizes)-1    // number of model layers
MPI Rank 1:         features = Input(layerSizes[0], 1, tag='feature') ; labels = Input(layerSizes[Length(layerSizes)-1], 1, tag='label')
MPI Rank 1:         featNorm = if applyMeanVarNorm
MPI Rank 1:                    then MeanVarNorm(features)
MPI Rank 1:                    else features
MPI Rank 1:         layers[layer:1..L-1] = if layer > 1
MPI Rank 1:                                then SBFF(layers[layer-1].Eh, layerSizes[layer], layerSizes[layer-1])
MPI Rank 1:                                else SBFF(featNorm, layerSizes[layer], layerSizes[layer-1])
MPI Rank 1:         outLayer = BFF(layers[L-1].Eh, layerSizes[L], layerSizes[L-1])
MPI Rank 1:         outZ = outLayer.z        // + PastValue(layerSizes[L], 1, outLayer.z)
MPI Rank 1:         CE = if trainingCriterion == 'CE'
MPI Rank 1:              then CrossEntropyWithSoftmax(labels, outZ, tag='criterion')
MPI Rank 1:              else Fail('unknown trainingCriterion ' + trainingCriterion)
MPI Rank 1:         Err = if evalCriterion == 'Err' then
MPI Rank 1:               ClassificationError(labels, outZ, tag='evaluation')
MPI Rank 1:               else Fail('unknown evalCriterion ' + evalCriterion)
MPI Rank 1:         logPrior = LogPrior(labels)
MPI Rank 1:         // TODO: how to add a tag to an infix operation?
MPI Rank 1:         ScaledLogLikelihood = Minus (outZ, logPrior, tag='output')
MPI Rank 1:     ]
MPI Rank 1:     SGD = [
MPI Rank 1:         epochSize = 20480
MPI Rank 1:         minibatchSize = 64:256:1024
MPI Rank 1:         learningRatesPerMB = 1.0:0.5:0.1
MPI Rank 1:         numMBsToShowResult = 10
MPI Rank 1:         momentumPerMB = 0.9:0.656119
MPI Rank 1:         dropoutRate = 0.0
MPI Rank 1:         maxEpochs = 3
MPI Rank 1:         keepCheckPointFiles = true
MPI Rank 1:         clippingThresholdPerSample = 1#INF
MPI Rank 1:         ParallelTrain = [
MPI Rank 1:             parallelizationMethod = "DataParallelSGD"
MPI Rank 1:             distributedMBReading = true
MPI Rank 1:             DataParallelSGD = [
MPI Rank 1:                 gradientBits = 32
MPI Rank 1:             ]
MPI Rank 1:         ]
MPI Rank 1:         AutoAdjust = [
MPI Rank 1:             reduceLearnRateIfImproveLessThan = 0
MPI Rank 1:             loadBestModel = true
MPI Rank 1:             increaseLearnRateIfImproveMoreThan = 1000000000
MPI Rank 1:             learnRateDecreaseFactor = 0.5
MPI Rank 1:             learnRateIncreaseFactor = 1.382
MPI Rank 1:             autoAdjustLR = "adjustAfterEpoch"
MPI Rank 1:         ]
MPI Rank 1:     ]
MPI Rank 1:     reader = [
MPI Rank 1:         readerType = "HTKMLFReader"
MPI Rank 1:         readMethod = "blockRandomize"
MPI Rank 1:         miniBatchMode = "partial"
MPI Rank 1:         randomize = "auto"
MPI Rank 1:         verbosity = 0
MPI Rank 1:         useMersenneTwisterRand=true
MPI Rank 1:         features = [
MPI Rank 1:             dim = 363
MPI Rank 1:             type = "real"
MPI Rank 1:             scpFile = "glob_0000.scp"
MPI Rank 1:         ]
MPI Rank 1:         labels = [
MPI Rank 1:             mlfFile = "$DataDir$/glob_0000.mlf"
MPI Rank 1:             labelMappingFile = "$DataDir$/state.list"
MPI Rank 1:             labelDim = 132
MPI Rank 1:             labelType = "category"
MPI Rank 1:         ]
MPI Rank 1:     ]
MPI Rank 1: ]
MPI Rank 1: currentDirectory=C:\jenkins\workspace\CNTK-Test-Windows-W1\Tests\EndToEndTests\Speech\Data
MPI Rank 1: RunDir=C:\Users\svcphil\AppData\Local\Temp\cntk-test-20160816030157.855216\Speech\DNN_ParallelNoQuantizationBufferedAsyncGradientAggregation@release_gpu
MPI Rank 1: DataDir=C:\jenkins\workspace\CNTK-Test-Windows-W1\Tests\EndToEndTests\Speech\Data
MPI Rank 1: ConfigDir=C:\jenkins\workspace\CNTK-Test-Windows-W1\Tests\EndToEndTests\Speech\DNN
MPI Rank 1: OutputDir=C:\Users\svcphil\AppData\Local\Temp\cntk-test-20160816030157.855216\Speech\DNN_ParallelNoQuantizationBufferedAsyncGradientAggregation@release_gpu
MPI Rank 1: DeviceId=0
MPI Rank 1: timestamping=true
MPI Rank 1: numCPUThreads=2
MPI Rank 1: precision=double
MPI Rank 1: speechTrain=[SGD=[ParallelTrain=[DataParallelSGD=[gradientBits=64]]]]
MPI Rank 1: speechTrain=[SGD=[ParallelTrain=[DataParallelSGD=[useBufferedAsyncGradientAggregation=true]]]]
MPI Rank 1: speechTrain=[SGD=[ParallelTrain=[parallelizationStartEpoch=2]]]
MPI Rank 1: speechTrain=[SGD=[maxEpochs=4]]
MPI Rank 1: speechTrain=[SGD=[ParallelTrain=[syncPerfStats=5]]]
MPI Rank 1: stderr=C:\Users\svcphil\AppData\Local\Temp\cntk-test-20160816030157.855216\Speech\DNN_ParallelNoQuantizationBufferedAsyncGradientAggregation@release_gpu/stderr
MPI Rank 1: 
MPI Rank 1: 08/16/2016 03:04:11: <<<<<<<<<<<<<<<<<<<< RAW CONFIG (VARIABLES NOT RESOLVED)  <<<<<<<<<<<<<<<<<<<<
MPI Rank 1: 
MPI Rank 1: 08/16/2016 03:04:11: >>>>>>>>>>>>>>>>>>>> RAW CONFIG WITH ALL VARIABLES RESOLVED >>>>>>>>>>>>>>>>>>>>
MPI Rank 1: 08/16/2016 03:04:11: precision = "float"
MPI Rank 1: command = speechTrain
MPI Rank 1: deviceId = 0
MPI Rank 1: parallelTrain = true
MPI Rank 1: speechTrain = [
MPI Rank 1:     action = "train"
MPI Rank 1:     modelPath = "C:\Users\svcphil\AppData\Local\Temp\cntk-test-20160816030157.855216\Speech\DNN_ParallelNoQuantizationBufferedAsyncGradientAggregation@release_gpu/models/cntkSpeech.dnn"
MPI Rank 1:     deviceId = 0
MPI Rank 1:     traceLevel = 1
MPI Rank 1:     SimpleNetworkBuilder = [
MPI Rank 1:         layerSizes = 363:512:512:132
MPI Rank 1:         trainingCriterion = "CrossEntropyWithSoftmax"
MPI Rank 1:         evalCriterion = "ClassificationError"
MPI Rank 1:         layerTypes = "Sigmoid"
MPI Rank 1:         initValueScale = 1.0
MPI Rank 1:         applyMeanVarNorm = true
MPI Rank 1:         uniformInit = true
MPI Rank 1:         needPrior = true
MPI Rank 1:     ]
MPI Rank 1:     ExperimentalNetworkBuilder = [    // the same as above but with BS. Not active; activate by commenting out the SimpleNetworkBuilder entry above
MPI Rank 1:         layerSizes = 363:512:512:132
MPI Rank 1:         trainingCriterion = 'CE'
MPI Rank 1:         evalCriterion = 'Err'
MPI Rank 1:         applyMeanVarNorm = true
MPI Rank 1:         L = Length(layerSizes)-1    // number of model layers
MPI Rank 1:         features = Input(layerSizes[0], 1, tag='feature') ; labels = Input(layerSizes[Length(layerSizes)-1], 1, tag='label')
MPI Rank 1:         featNorm = if applyMeanVarNorm
MPI Rank 1:                    then MeanVarNorm(features)
MPI Rank 1:                    else features
MPI Rank 1:         layers[layer:1..L-1] = if layer > 1
MPI Rank 1:                                then SBFF(layers[layer-1].Eh, layerSizes[layer], layerSizes[layer-1])
MPI Rank 1:                                else SBFF(featNorm, layerSizes[layer], layerSizes[layer-1])
MPI Rank 1:         outLayer = BFF(layers[L-1].Eh, layerSizes[L], layerSizes[L-1])
MPI Rank 1:         outZ = outLayer.z        // + PastValue(layerSizes[L], 1, outLayer.z)
MPI Rank 1:         CE = if trainingCriterion == 'CE'
MPI Rank 1:              then CrossEntropyWithSoftmax(labels, outZ, tag='criterion')
MPI Rank 1:              else Fail('unknown trainingCriterion ' + trainingCriterion)
MPI Rank 1:         Err = if evalCriterion == 'Err' then
MPI Rank 1:               ClassificationError(labels, outZ, tag='evaluation')
MPI Rank 1:               else Fail('unknown evalCriterion ' + evalCriterion)
MPI Rank 1:         logPrior = LogPrior(labels)
MPI Rank 1:         // TODO: how to add a tag to an infix operation?
MPI Rank 1:         ScaledLogLikelihood = Minus (outZ, logPrior, tag='output')
MPI Rank 1:     ]
MPI Rank 1:     SGD = [
MPI Rank 1:         epochSize = 20480
MPI Rank 1:         minibatchSize = 64:256:1024
MPI Rank 1:         learningRatesPerMB = 1.0:0.5:0.1
MPI Rank 1:         numMBsToShowResult = 10
MPI Rank 1:         momentumPerMB = 0.9:0.656119
MPI Rank 1:         dropoutRate = 0.0
MPI Rank 1:         maxEpochs = 3
MPI Rank 1:         keepCheckPointFiles = true
MPI Rank 1:         clippingThresholdPerSample = 1#INF
MPI Rank 1:         ParallelTrain = [
MPI Rank 1:             parallelizationMethod = "DataParallelSGD"
MPI Rank 1:             distributedMBReading = true
MPI Rank 1:             DataParallelSGD = [
MPI Rank 1:                 gradientBits = 32
MPI Rank 1:             ]
MPI Rank 1:         ]
MPI Rank 1:         AutoAdjust = [
MPI Rank 1:             reduceLearnRateIfImproveLessThan = 0
MPI Rank 1:             loadBestModel = true
MPI Rank 1:             increaseLearnRateIfImproveMoreThan = 1000000000
MPI Rank 1:             learnRateDecreaseFactor = 0.5
MPI Rank 1:             learnRateIncreaseFactor = 1.382
MPI Rank 1:             autoAdjustLR = "adjustAfterEpoch"
MPI Rank 1:         ]
MPI Rank 1:     ]
MPI Rank 1:     reader = [
MPI Rank 1:         readerType = "HTKMLFReader"
MPI Rank 1:         readMethod = "blockRandomize"
MPI Rank 1:         miniBatchMode = "partial"
MPI Rank 1:         randomize = "auto"
MPI Rank 1:         verbosity = 0
MPI Rank 1:         useMersenneTwisterRand=true
MPI Rank 1:         features = [
MPI Rank 1:             dim = 363
MPI Rank 1:             type = "real"
MPI Rank 1:             scpFile = "glob_0000.scp"
MPI Rank 1:         ]
MPI Rank 1:         labels = [
MPI Rank 1:             mlfFile = "C:\jenkins\workspace\CNTK-Test-Windows-W1\Tests\EndToEndTests\Speech\Data/glob_0000.mlf"
MPI Rank 1:             labelMappingFile = "C:\jenkins\workspace\CNTK-Test-Windows-W1\Tests\EndToEndTests\Speech\Data/state.list"
MPI Rank 1:             labelDim = 132
MPI Rank 1:             labelType = "category"
MPI Rank 1:         ]
MPI Rank 1:     ]
MPI Rank 1: ]
MPI Rank 1: currentDirectory=C:\jenkins\workspace\CNTK-Test-Windows-W1\Tests\EndToEndTests\Speech\Data
MPI Rank 1: RunDir=C:\Users\svcphil\AppData\Local\Temp\cntk-test-20160816030157.855216\Speech\DNN_ParallelNoQuantizationBufferedAsyncGradientAggregation@release_gpu
MPI Rank 1: DataDir=C:\jenkins\workspace\CNTK-Test-Windows-W1\Tests\EndToEndTests\Speech\Data
MPI Rank 1: ConfigDir=C:\jenkins\workspace\CNTK-Test-Windows-W1\Tests\EndToEndTests\Speech\DNN
MPI Rank 1: OutputDir=C:\Users\svcphil\AppData\Local\Temp\cntk-test-20160816030157.855216\Speech\DNN_ParallelNoQuantizationBufferedAsyncGradientAggregation@release_gpu
MPI Rank 1: DeviceId=0
MPI Rank 1: timestamping=true
MPI Rank 1: numCPUThreads=2
MPI Rank 1: precision=double
MPI Rank 1: speechTrain=[SGD=[ParallelTrain=[DataParallelSGD=[gradientBits=64]]]]
MPI Rank 1: speechTrain=[SGD=[ParallelTrain=[DataParallelSGD=[useBufferedAsyncGradientAggregation=true]]]]
MPI Rank 1: speechTrain=[SGD=[ParallelTrain=[parallelizationStartEpoch=2]]]
MPI Rank 1: speechTrain=[SGD=[maxEpochs=4]]
MPI Rank 1: speechTrain=[SGD=[ParallelTrain=[syncPerfStats=5]]]
MPI Rank 1: stderr=C:\Users\svcphil\AppData\Local\Temp\cntk-test-20160816030157.855216\Speech\DNN_ParallelNoQuantizationBufferedAsyncGradientAggregation@release_gpu/stderr
MPI Rank 1: 
MPI Rank 1: 08/16/2016 03:04:11: <<<<<<<<<<<<<<<<<<<< RAW CONFIG WITH ALL VARIABLES RESOLVED <<<<<<<<<<<<<<<<<<<<
MPI Rank 1: 
MPI Rank 1: 08/16/2016 03:04:11: >>>>>>>>>>>>>>>>>>>> PROCESSED CONFIG WITH ALL VARIABLES RESOLVED >>>>>>>>>>>>>>>>>>>>
MPI Rank 1: configparameters: cntk.cntk:command=speechTrain
MPI Rank 1: configparameters: cntk.cntk:ConfigDir=C:\jenkins\workspace\CNTK-Test-Windows-W1\Tests\EndToEndTests\Speech\DNN
MPI Rank 1: configparameters: cntk.cntk:currentDirectory=C:\jenkins\workspace\CNTK-Test-Windows-W1\Tests\EndToEndTests\Speech\Data
MPI Rank 1: configparameters: cntk.cntk:DataDir=C:\jenkins\workspace\CNTK-Test-Windows-W1\Tests\EndToEndTests\Speech\Data
MPI Rank 1: configparameters: cntk.cntk:deviceId=0
MPI Rank 1: configparameters: cntk.cntk:numCPUThreads=2
MPI Rank 1: configparameters: cntk.cntk:OutputDir=C:\Users\svcphil\AppData\Local\Temp\cntk-test-20160816030157.855216\Speech\DNN_ParallelNoQuantizationBufferedAsyncGradientAggregation@release_gpu
MPI Rank 1: configparameters: cntk.cntk:parallelTrain=true
MPI Rank 1: configparameters: cntk.cntk:precision=double
MPI Rank 1: configparameters: cntk.cntk:RunDir=C:\Users\svcphil\AppData\Local\Temp\cntk-test-20160816030157.855216\Speech\DNN_ParallelNoQuantizationBufferedAsyncGradientAggregation@release_gpu
MPI Rank 1: configparameters: cntk.cntk:speechTrain=[
MPI Rank 1:     action = "train"
MPI Rank 1:     modelPath = "C:\Users\svcphil\AppData\Local\Temp\cntk-test-20160816030157.855216\Speech\DNN_ParallelNoQuantizationBufferedAsyncGradientAggregation@release_gpu/models/cntkSpeech.dnn"
MPI Rank 1:     deviceId = 0
MPI Rank 1:     traceLevel = 1
MPI Rank 1:     SimpleNetworkBuilder = [
MPI Rank 1:         layerSizes = 363:512:512:132
MPI Rank 1:         trainingCriterion = "CrossEntropyWithSoftmax"
MPI Rank 1:         evalCriterion = "ClassificationError"
MPI Rank 1:         layerTypes = "Sigmoid"
MPI Rank 1:         initValueScale = 1.0
MPI Rank 1:         applyMeanVarNorm = true
MPI Rank 1:         uniformInit = true
MPI Rank 1:         needPrior = true
MPI Rank 1:     ]
MPI Rank 1:     ExperimentalNetworkBuilder = [    // the same as above but with BS. Not active; activate by commenting out the SimpleNetworkBuilder entry above
MPI Rank 1:         layerSizes = 363:512:512:132
MPI Rank 1:         trainingCriterion = 'CE'
MPI Rank 1:         evalCriterion = 'Err'
MPI Rank 1:         applyMeanVarNorm = true
MPI Rank 1:         L = Length(layerSizes)-1    // number of model layers
MPI Rank 1:         features = Input(layerSizes[0], 1, tag='feature') ; labels = Input(layerSizes[Length(layerSizes)-1], 1, tag='label')
MPI Rank 1:         featNorm = if applyMeanVarNorm
MPI Rank 1:                    then MeanVarNorm(features)
MPI Rank 1:                    else features
MPI Rank 1:         layers[layer:1..L-1] = if layer > 1
MPI Rank 1:                                then SBFF(layers[layer-1].Eh, layerSizes[layer], layerSizes[layer-1])
MPI Rank 1:                                else SBFF(featNorm, layerSizes[layer], layerSizes[layer-1])
MPI Rank 1:         outLayer = BFF(layers[L-1].Eh, layerSizes[L], layerSizes[L-1])
MPI Rank 1:         outZ = outLayer.z        // + PastValue(layerSizes[L], 1, outLayer.z)
MPI Rank 1:         CE = if trainingCriterion == 'CE'
MPI Rank 1:              then CrossEntropyWithSoftmax(labels, outZ, tag='criterion')
MPI Rank 1:              else Fail('unknown trainingCriterion ' + trainingCriterion)
MPI Rank 1:         Err = if evalCriterion == 'Err' then
MPI Rank 1:               ClassificationError(labels, outZ, tag='evaluation')
MPI Rank 1:               else Fail('unknown evalCriterion ' + evalCriterion)
MPI Rank 1:         logPrior = LogPrior(labels)
MPI Rank 1:         // TODO: how to add a tag to an infix operation?
MPI Rank 1:         ScaledLogLikelihood = Minus (outZ, logPrior, tag='output')
MPI Rank 1:     ]
MPI Rank 1:     SGD = [
MPI Rank 1:         epochSize = 20480
MPI Rank 1:         minibatchSize = 64:256:1024
MPI Rank 1:         learningRatesPerMB = 1.0:0.5:0.1
MPI Rank 1:         numMBsToShowResult = 10
MPI Rank 1:         momentumPerMB = 0.9:0.656119
MPI Rank 1:         dropoutRate = 0.0
MPI Rank 1:         maxEpochs = 3
MPI Rank 1:         keepCheckPointFiles = true
MPI Rank 1:         clippingThresholdPerSample = 1#INF
MPI Rank 1:         ParallelTrain = [
MPI Rank 1:             parallelizationMethod = "DataParallelSGD"
MPI Rank 1:             distributedMBReading = true
MPI Rank 1:             DataParallelSGD = [
MPI Rank 1:                 gradientBits = 32
MPI Rank 1:             ]
MPI Rank 1:         ]
MPI Rank 1:         AutoAdjust = [
MPI Rank 1:             reduceLearnRateIfImproveLessThan = 0
MPI Rank 1:             loadBestModel = true
MPI Rank 1:             increaseLearnRateIfImproveMoreThan = 1000000000
MPI Rank 1:             learnRateDecreaseFactor = 0.5
MPI Rank 1:             learnRateIncreaseFactor = 1.382
MPI Rank 1:             autoAdjustLR = "adjustAfterEpoch"
MPI Rank 1:         ]
MPI Rank 1:     ]
MPI Rank 1:     reader = [
MPI Rank 1:         readerType = "HTKMLFReader"
MPI Rank 1:         readMethod = "blockRandomize"
MPI Rank 1:         miniBatchMode = "partial"
MPI Rank 1:         randomize = "auto"
MPI Rank 1:         verbosity = 0
MPI Rank 1:         useMersenneTwisterRand=true
MPI Rank 1:         features = [
MPI Rank 1:             dim = 363
MPI Rank 1:             type = "real"
MPI Rank 1:             scpFile = "glob_0000.scp"
MPI Rank 1:         ]
MPI Rank 1:         labels = [
MPI Rank 1:             mlfFile = "C:\jenkins\workspace\CNTK-Test-Windows-W1\Tests\EndToEndTests\Speech\Data/glob_0000.mlf"
MPI Rank 1:             labelMappingFile = "C:\jenkins\workspace\CNTK-Test-Windows-W1\Tests\EndToEndTests\Speech\Data/state.list"
MPI Rank 1:             labelDim = 132
MPI Rank 1:             labelType = "category"
MPI Rank 1:         ]
MPI Rank 1:     ]
MPI Rank 1: ] [SGD=[ParallelTrain=[DataParallelSGD=[gradientBits=64]]]] [SGD=[ParallelTrain=[DataParallelSGD=[useBufferedAsyncGradientAggregation=true]]]] [SGD=[ParallelTrain=[parallelizationStartEpoch=2]]] [SGD=[maxEpochs=4]] [SGD=[ParallelTrain=[syncPerfStats=5]]]
MPI Rank 1: 
MPI Rank 1: configparameters: cntk.cntk:stderr=C:\Users\svcphil\AppData\Local\Temp\cntk-test-20160816030157.855216\Speech\DNN_ParallelNoQuantizationBufferedAsyncGradientAggregation@release_gpu/stderr
MPI Rank 1: configparameters: cntk.cntk:timestamping=true
MPI Rank 1: 08/16/2016 03:04:11: <<<<<<<<<<<<<<<<<<<< PROCESSED CONFIG WITH ALL VARIABLES RESOLVED <<<<<<<<<<<<<<<<<<<<
MPI Rank 1: 08/16/2016 03:04:11: Commands: speechTrain
MPI Rank 1: 08/16/2016 03:04:11: Precision = "double"
MPI Rank 1: 08/16/2016 03:04:11: Using 2 CPU threads.
MPI Rank 1: 08/16/2016 03:04:11: CNTKModelPath: C:\Users\svcphil\AppData\Local\Temp\cntk-test-20160816030157.855216\Speech\DNN_ParallelNoQuantizationBufferedAsyncGradientAggregation@release_gpu/models/cntkSpeech.dnn
MPI Rank 1: 08/16/2016 03:04:11: CNTKCommandTrainInfo: speechTrain : 4
MPI Rank 1: 08/16/2016 03:04:11: CNTKCommandTrainInfo: CNTKNoMoreCommands_Total : 4
MPI Rank 1: 
MPI Rank 1: 08/16/2016 03:04:11: ##############################################################################
MPI Rank 1: 08/16/2016 03:04:11: #                                                                            #
MPI Rank 1: 08/16/2016 03:04:11: # Action "train"                                                             #
MPI Rank 1: 08/16/2016 03:04:11: #                                                                            #
MPI Rank 1: 08/16/2016 03:04:11: ##############################################################################
MPI Rank 1: 
MPI Rank 1: 08/16/2016 03:04:11: CNTKCommandTrainBegin: speechTrain
MPI Rank 1: SimpleNetworkBuilder Using GPU 0
MPI Rank 1: reading script file glob_0000.scp ... 948 entries
MPI Rank 1: total 132 state names in state list C:\jenkins\workspace\CNTK-Test-Windows-W1\Tests\EndToEndTests\Speech\Data/state.list
MPI Rank 1: htkmlfreader: reading MLF file C:\jenkins\workspace\CNTK-Test-Windows-W1\Tests\EndToEndTests\Speech\Data/glob_0000.mlf ... total 948 entries
MPI Rank 1: ...............................................................................................feature set 0: 252734 frames in 948 out of 948 utterances
MPI Rank 1: label set 0: 129 classes
MPI Rank 1: minibatchutterancesource: 948 utterances grouped into 3 chunks, av. chunk size: 316.0 utterances, 84244.7 frames
MPI Rank 1: 
MPI Rank 1: 08/16/2016 03:04:11: Creating virgin network.
MPI Rank 1: Node 'W0' (LearnableParameter operation): Initializing Parameter[512 x 363] <- 0.000000.
MPI Rank 1: Node 'W0' (LearnableParameter operation): Initializing Parameter[512 x 363] <- uniform(seed=1, range=0.050000*1.000000, onCPU=false).
MPI Rank 1: Microsoft::MSR::CNTK::GPUMatrix<ElemType>::SetUniformRandomValue (GPU): creating curand object with seed 1, sizeof(ElemType)==8
MPI Rank 1: Node 'B0' (LearnableParameter operation): Initializing Parameter[512 x 1] <- 0.000000.
MPI Rank 1: Node 'B0' (LearnableParameter operation): Initializing Parameter[512 x 1] <- 0.000000.
MPI Rank 1: Node 'W1' (LearnableParameter operation): Initializing Parameter[512 x 512] <- 0.000000.
MPI Rank 1: Node 'W1' (LearnableParameter operation): Initializing Parameter[512 x 512] <- uniform(seed=2, range=0.050000*1.000000, onCPU=false).
MPI Rank 1: Node 'B1' (LearnableParameter operation): Initializing Parameter[512 x 1] <- 0.000000.
MPI Rank 1: Node 'B1' (LearnableParameter operation): Initializing Parameter[512 x 1] <- 0.000000.
MPI Rank 1: Node 'W2' (LearnableParameter operation): Initializing Parameter[132 x 512] <- 0.000000.
MPI Rank 1: Node 'W2' (LearnableParameter operation): Initializing Parameter[132 x 512] <- uniform(seed=3, range=0.050000*1.000000, onCPU=false).
MPI Rank 1: Node 'B2' (LearnableParameter operation): Initializing Parameter[132 x 1] <- 0.000000.
MPI Rank 1: Node 'B2' (LearnableParameter operation): Initializing Parameter[132 x 1] <- 0.000000.
MPI Rank 1: 
MPI Rank 1: Post-processing network...
MPI Rank 1: 
MPI Rank 1: 7 roots:
MPI Rank 1: 	CrossEntropyWithSoftmax = CrossEntropyWithSoftmax()
MPI Rank 1: 	EvalClassificationError = ClassificationError()
MPI Rank 1: 	InvStdOfFeatures = InvStdDev()
MPI Rank 1: 	MeanOfFeatures = Mean()
MPI Rank 1: 	PosteriorProb = Softmax()
MPI Rank 1: 	Prior = Mean()
MPI Rank 1: 	ScaledLogLikelihood = Minus()
MPI Rank 1: 
MPI Rank 1: Validating network. 25 nodes to process in pass 1.
MPI Rank 1: 
MPI Rank 1: Validating --> labels = InputValue() :  -> [132 x *]
MPI Rank 1: Validating --> W2 = LearnableParameter() :  -> [132 x 512]
MPI Rank 1: Validating --> W1 = LearnableParameter() :  -> [512 x 512]
MPI Rank 1: Validating --> W0 = LearnableParameter() :  -> [512 x 363]
MPI Rank 1: Validating --> features = InputValue() :  -> [363 x *]
MPI Rank 1: Validating --> MeanOfFeatures = Mean (features) : [363 x *] -> [363]
MPI Rank 1: Validating --> InvStdOfFeatures = InvStdDev (features) : [363 x *] -> [363]
MPI Rank 1: Validating --> MVNormalizedFeatures = PerDimMeanVarNormalization (features, MeanOfFeatures, InvStdOfFeatures) : [363 x *], [363], [363] -> [363 x *]
MPI Rank 1: Validating --> W0*features = Times (W0, MVNormalizedFeatures) : [512 x 363], [363 x *] -> [512 x *]
MPI Rank 1: Validating --> B0 = LearnableParameter() :  -> [512 x 1]
MPI Rank 1: Validating --> W0*features+B0 = Plus (W0*features, B0) : [512 x *], [512 x 1] -> [512 x 1 x *]
MPI Rank 1: Validating --> H1 = Sigmoid (W0*features+B0) : [512 x 1 x *] -> [512 x 1 x *]
MPI Rank 1: Validating --> W1*H1 = Times (W1, H1) : [512 x 512], [512 x 1 x *] -> [512 x 1 x *]
MPI Rank 1: Validating --> B1 = LearnableParameter() :  -> [512 x 1]
MPI Rank 1: Validating --> W1*H1+B1 = Plus (W1*H1, B1) : [512 x 1 x *], [512 x 1] -> [512 x 1 x *]
MPI Rank 1: Validating --> H2 = Sigmoid (W1*H1+B1) : [512 x 1 x *] -> [512 x 1 x *]
MPI Rank 1: Validating --> W2*H1 = Times (W2, H2) : [132 x 512], [512 x 1 x *] -> [132 x 1 x *]
MPI Rank 1: Validating --> B2 = LearnableParameter() :  -> [132 x 1]
MPI Rank 1: Validating --> HLast = Plus (W2*H1, B2) : [132 x 1 x *], [132 x 1] -> [132 x 1 x *]
MPI Rank 1: Validating --> CrossEntropyWithSoftmax = CrossEntropyWithSoftmax (labels, HLast) : [132 x *], [132 x 1 x *] -> [1]
MPI Rank 1: Validating --> EvalClassificationError = ClassificationError (labels, HLast) : [132 x *], [132 x 1 x *] -> [1]
MPI Rank 1: Validating --> PosteriorProb = Softmax (HLast) : [132 x 1 x *] -> [132 x 1 x *]
MPI Rank 1: Validating --> Prior = Mean (labels) : [132 x *] -> [132]
MPI Rank 1: Validating --> LogOfPrior = Log (Prior) : [132] -> [132]
MPI Rank 1: Validating --> ScaledLogLikelihood = Minus (HLast, LogOfPrior) : [132 x 1 x *], [132] -> [132 x 1 x *]
MPI Rank 1: 
MPI Rank 1: Validating network. 17 nodes to process in pass 2.
MPI Rank 1: 
MPI Rank 1: 
MPI Rank 1: Validating network, final pass.
MPI Rank 1: 
MPI Rank 1: 
MPI Rank 1: 
MPI Rank 1: 12 out of 25 nodes do not share the minibatch layout with the input data.
MPI Rank 1: 
MPI Rank 1: Post-processing network complete.
MPI Rank 1: 
MPI Rank 1: 08/16/2016 03:04:12: Created model with 25 nodes on GPU 0.
MPI Rank 1: 
MPI Rank 1: 08/16/2016 03:04:12: Training criterion node(s):
MPI Rank 1: 08/16/2016 03:04:12: 	CrossEntropyWithSoftmax = CrossEntropyWithSoftmax
MPI Rank 1: 
<<<<<<< HEAD
MPI Rank 1: 05/03/2016 14:23:26: 	EvalClassificationError = ClassificationError
=======
MPI Rank 1: 08/16/2016 03:04:12: Evaluation criterion node(s):
MPI Rank 1: 08/16/2016 03:04:12: 	EvalErrorPrediction = ErrorPrediction
>>>>>>> 8493f118
MPI Rank 1: 
MPI Rank 1: 
MPI Rank 1: Allocating matrices for forward and/or backward propagation.
MPI Rank 1: 
MPI Rank 1: Memory Sharing: Out of 40 matrices, 19 are shared as 8, and 21 are not shared.
MPI Rank 1: 
<<<<<<< HEAD
MPI Rank 1: 0000000000000000: {[EvalClassificationError Gradient[1]] [InvStdOfFeatures Gradient[363]] [LogOfPrior Gradient[132]] [MVNormalizedFeatures Gradient[363 x *]] [MeanOfFeatures Gradient[363]] [PosteriorProb Gradient[132 x 1 x *]] [PosteriorProb Value[132 x 1 x *]] [Prior Gradient[132]] [ScaledLogLikelihood Gradient[132 x 1 x *]] [features Gradient[363 x *]] [labels Gradient[132 x *]] }
MPI Rank 1: 000000619A22E2C0: {[W1 Value[512 x 512]] }
MPI Rank 1: 000000619A22E540: {[W2 Value[132 x 512]] }
MPI Rank 1: 000000619A22E900: {[InvStdOfFeatures Value[363]] }
MPI Rank 1: 000000619A22F440: {[MeanOfFeatures Value[363]] }
MPI Rank 1: 000000619A22F580: {[B1 Value[512 x 1]] }
MPI Rank 1: 000000619A22FA80: {[W0 Value[512 x 363]] }
MPI Rank 1: 000000619A22FC60: {[B0 Value[512 x 1]] }
MPI Rank 1: 000000619A230160: {[B2 Value[132 x 1]] }
MPI Rank 1: 000000619C957A40: {[LogOfPrior Value[132]] }
MPI Rank 1: 000000619C957AE0: {[H1 Value[512 x 1 x *]] [W0*features Gradient[512 x *]] }
MPI Rank 1: 000000619C957B80: {[W0 Gradient[512 x 363]] [W0*features+B0 Value[512 x 1 x *]] }
MPI Rank 1: 000000619C957C20: {[B1 Gradient[512 x 1]] [H2 Gradient[512 x 1 x *]] [HLast Gradient[132 x 1 x *]] }
MPI Rank 1: 000000619C957D60: {[CrossEntropyWithSoftmax Value[1]] }
MPI Rank 1: 000000619C957E00: {[H2 Value[512 x 1 x *]] [W1*H1 Gradient[512 x 1 x *]] }
MPI Rank 1: 000000619C957EA0: {[W2*H1 Gradient[132 x 1 x *]] }
MPI Rank 1: 000000619C958260: {[B2 Gradient[132 x 1]] }
MPI Rank 1: 000000619C958440: {[labels Value[132 x *]] }
MPI Rank 1: 000000619C9584E0: {[W1 Gradient[512 x 512]] [W1*H1+B1 Value[512 x 1 x *]] }
MPI Rank 1: 000000619C958620: {[HLast Value[132 x 1 x *]] [W2 Gradient[132 x 512]] }
MPI Rank 1: 000000619C958940: {[MVNormalizedFeatures Value[363 x *]] }
MPI Rank 1: 000000619C9589E0: {[ScaledLogLikelihood Value[132 x 1 x *]] }
MPI Rank 1: 000000619C958B20: {[Prior Value[132]] }
MPI Rank 1: 000000619C958BC0: {[B0 Gradient[512 x 1]] [H1 Gradient[512 x 1 x *]] [W1*H1+B1 Gradient[512 x 1 x *]] [W2*H1 Value[132 x 1 x *]] }
MPI Rank 1: 000000619C958C60: {[CrossEntropyWithSoftmax Gradient[1]] }
MPI Rank 1: 000000619C959200: {[EvalClassificationError Value[1]] }
MPI Rank 1: 000000619C9597A0: {[W0*features Value[512 x *]] }
MPI Rank 1: 000000619C959840: {[W0*features+B0 Gradient[512 x 1 x *]] [W1*H1 Value[512 x 1 x *]] }
MPI Rank 1: 00000061FB6B8350: {[features Value[363 x *]] }
=======
MPI Rank 1: 	{ B1 : [512 x 1] (gradient)
MPI Rank 1: 	  H2 : [512 x 1 x *] (gradient)
MPI Rank 1: 	  HLast : [132 x 1 x *] (gradient) }
MPI Rank 1: 	{ W0 : [512 x 363] (gradient)
MPI Rank 1: 	  W0*features+B0 : [512 x 1 x *] }
MPI Rank 1: 	{ HLast : [132 x 1 x *]
MPI Rank 1: 	  W2 : [132 x 512] (gradient) }
MPI Rank 1: 	{ H2 : [512 x 1 x *]
MPI Rank 1: 	  W1*H1 : [512 x 1 x *] (gradient) }
MPI Rank 1: 	{ W0*features+B0 : [512 x 1 x *] (gradient)
MPI Rank 1: 	  W1*H1 : [512 x 1 x *] }
MPI Rank 1: 	{ H1 : [512 x 1 x *]
MPI Rank 1: 	  W0*features : [512 x *] (gradient) }
MPI Rank 1: 	{ B0 : [512 x 1] (gradient)
MPI Rank 1: 	  H1 : [512 x 1 x *] (gradient)
MPI Rank 1: 	  W1*H1+B1 : [512 x 1 x *] (gradient)
MPI Rank 1: 	  W2*H1 : [132 x 1 x *] }
MPI Rank 1: 	{ W1 : [512 x 512] (gradient)
MPI Rank 1: 	  W1*H1+B1 : [512 x 1 x *] }
>>>>>>> 8493f118
MPI Rank 1: 
MPI Rank 1: 
MPI Rank 1: 08/16/2016 03:04:12: Training 516740 parameters in 6 out of 6 parameter tensors and 15 nodes with gradient:
MPI Rank 1: 
MPI Rank 1: 08/16/2016 03:04:12: 	Node 'B0' (LearnableParameter operation) : [512 x 1]
MPI Rank 1: 08/16/2016 03:04:12: 	Node 'B1' (LearnableParameter operation) : [512 x 1]
MPI Rank 1: 08/16/2016 03:04:12: 	Node 'B2' (LearnableParameter operation) : [132 x 1]
MPI Rank 1: 08/16/2016 03:04:12: 	Node 'W0' (LearnableParameter operation) : [512 x 363]
MPI Rank 1: 08/16/2016 03:04:12: 	Node 'W1' (LearnableParameter operation) : [512 x 512]
MPI Rank 1: 08/16/2016 03:04:12: 	Node 'W2' (LearnableParameter operation) : [132 x 512]
MPI Rank 1: 
MPI Rank 1: 
MPI Rank 1: 08/16/2016 03:04:12: Precomputing --> 3 PreCompute nodes found.
MPI Rank 1: 
MPI Rank 1: 08/16/2016 03:04:12: 	MeanOfFeatures = Mean()
MPI Rank 1: 08/16/2016 03:04:12: 	InvStdOfFeatures = InvStdDev()
MPI Rank 1: 08/16/2016 03:04:12: 	Prior = Mean()
MPI Rank 1: minibatchiterator: epoch 0: frames [0..252734] (first utterance at frame 0), data subset 0 of 1, with 1 datapasses
MPI Rank 1: requiredata: determined feature kind as 33-dimensional 'USER' with frame shift 10.0 ms
MPI Rank 1: 
MPI Rank 1: 08/16/2016 03:04:17: Precomputing --> Completed.
MPI Rank 1: 
MPI Rank 1: 
MPI Rank 1: 08/16/2016 03:04:17: Starting Epoch 1: learning rate per sample = 0.015625  effective momentum = 0.900000  momentum as time constant = 607.4 samples
MPI Rank 1: minibatchiterator: epoch 0: frames [0..20480] (first utterance at frame 0), data subset 0 of 1, with 1 datapasses
MPI Rank 1: 
<<<<<<< HEAD
MPI Rank 1: 05/03/2016 14:23:31: Starting minibatch loop.
MPI Rank 1: 05/03/2016 14:23:32:  Epoch[ 1 of 4]-Minibatch[   1-  10, 3.13%]: CrossEntropyWithSoftmax = 4.52102408 * 640; EvalClassificationError = 0.92656250 * 640; time = 0.3074s; samplesPerSecond = 2082.0
MPI Rank 1: 05/03/2016 14:23:32:  Epoch[ 1 of 4]-Minibatch[  11-  20, 6.25%]: CrossEntropyWithSoftmax = 4.21764659 * 640; EvalClassificationError = 0.90156250 * 640; time = 0.3128s; samplesPerSecond = 2045.9
MPI Rank 1: 05/03/2016 14:23:32:  Epoch[ 1 of 4]-Minibatch[  21-  30, 9.38%]: CrossEntropyWithSoftmax = 3.92251861 * 640; EvalClassificationError = 0.85000000 * 640; time = 0.3135s; samplesPerSecond = 2041.7
MPI Rank 1: 05/03/2016 14:23:33:  Epoch[ 1 of 4]-Minibatch[  31-  40, 12.50%]: CrossEntropyWithSoftmax = 3.91289446 * 640; EvalClassificationError = 0.88750000 * 640; time = 0.3139s; samplesPerSecond = 2039.0
MPI Rank 1: 05/03/2016 14:23:33:  Epoch[ 1 of 4]-Minibatch[  41-  50, 15.63%]: CrossEntropyWithSoftmax = 3.84057836 * 640; EvalClassificationError = 0.91093750 * 640; time = 0.3136s; samplesPerSecond = 2041.0
MPI Rank 1: 05/03/2016 14:23:33:  Epoch[ 1 of 4]-Minibatch[  51-  60, 18.75%]: CrossEntropyWithSoftmax = 3.71077800 * 640; EvalClassificationError = 0.88437500 * 640; time = 0.3122s; samplesPerSecond = 2049.6
MPI Rank 1: 05/03/2016 14:23:34:  Epoch[ 1 of 4]-Minibatch[  61-  70, 21.88%]: CrossEntropyWithSoftmax = 3.50986627 * 640; EvalClassificationError = 0.81718750 * 640; time = 0.3141s; samplesPerSecond = 2037.6
MPI Rank 1: 05/03/2016 14:23:34:  Epoch[ 1 of 4]-Minibatch[  71-  80, 25.00%]: CrossEntropyWithSoftmax = 3.47993705 * 640; EvalClassificationError = 0.81250000 * 640; time = 0.3142s; samplesPerSecond = 2036.7
MPI Rank 1: 05/03/2016 14:23:34:  Epoch[ 1 of 4]-Minibatch[  81-  90, 28.13%]: CrossEntropyWithSoftmax = 3.33550558 * 640; EvalClassificationError = 0.76718750 * 640; time = 0.3544s; samplesPerSecond = 1806.0
MPI Rank 1: 05/03/2016 14:23:35:  Epoch[ 1 of 4]-Minibatch[  91- 100, 31.25%]: CrossEntropyWithSoftmax = 3.49726054 * 640; EvalClassificationError = 0.80000000 * 640; time = 0.3029s; samplesPerSecond = 2112.7
MPI Rank 1: 05/03/2016 14:23:35:  Epoch[ 1 of 4]-Minibatch[ 101- 110, 34.38%]: CrossEntropyWithSoftmax = 3.21905375 * 640; EvalClassificationError = 0.80000000 * 640; time = 0.3132s; samplesPerSecond = 2043.3
MPI Rank 1: 05/03/2016 14:23:35:  Epoch[ 1 of 4]-Minibatch[ 111- 120, 37.50%]: CrossEntropyWithSoftmax = 3.31461145 * 640; EvalClassificationError = 0.79062500 * 640; time = 0.3123s; samplesPerSecond = 2049.2
MPI Rank 1: 05/03/2016 14:23:36:  Epoch[ 1 of 4]-Minibatch[ 121- 130, 40.63%]: CrossEntropyWithSoftmax = 3.15950802 * 640; EvalClassificationError = 0.77968750 * 640; time = 0.2923s; samplesPerSecond = 2189.6
MPI Rank 1: 05/03/2016 14:23:36:  Epoch[ 1 of 4]-Minibatch[ 131- 140, 43.75%]: CrossEntropyWithSoftmax = 3.07762131 * 640; EvalClassificationError = 0.77187500 * 640; time = 0.3332s; samplesPerSecond = 1920.8
MPI Rank 1: 05/03/2016 14:23:36:  Epoch[ 1 of 4]-Minibatch[ 141- 150, 46.88%]: CrossEntropyWithSoftmax = 3.05637351 * 640; EvalClassificationError = 0.72187500 * 640; time = 0.3017s; samplesPerSecond = 2121.3
MPI Rank 1: 05/03/2016 14:23:36:  Epoch[ 1 of 4]-Minibatch[ 151- 160, 50.00%]: CrossEntropyWithSoftmax = 2.91153531 * 640; EvalClassificationError = 0.69062500 * 640; time = 0.3132s; samplesPerSecond = 2043.6
MPI Rank 1: 05/03/2016 14:23:37:  Epoch[ 1 of 4]-Minibatch[ 161- 170, 53.13%]: CrossEntropyWithSoftmax = 2.89745725 * 640; EvalClassificationError = 0.73281250 * 640; time = 0.3140s; samplesPerSecond = 2037.9
MPI Rank 1: 05/03/2016 14:23:37:  Epoch[ 1 of 4]-Minibatch[ 171- 180, 56.25%]: CrossEntropyWithSoftmax = 2.72829961 * 640; EvalClassificationError = 0.65312500 * 640; time = 0.3132s; samplesPerSecond = 2043.2
MPI Rank 1: 05/03/2016 14:23:37:  Epoch[ 1 of 4]-Minibatch[ 181- 190, 59.38%]: CrossEntropyWithSoftmax = 2.65806444 * 640; EvalClassificationError = 0.68593750 * 640; time = 0.3129s; samplesPerSecond = 2045.1
MPI Rank 1: 05/03/2016 14:23:38:  Epoch[ 1 of 4]-Minibatch[ 191- 200, 62.50%]: CrossEntropyWithSoftmax = 2.66604147 * 640; EvalClassificationError = 0.66093750 * 640; time = 0.3123s; samplesPerSecond = 2049.4
MPI Rank 1: 05/03/2016 14:23:38:  Epoch[ 1 of 4]-Minibatch[ 201- 210, 65.63%]: CrossEntropyWithSoftmax = 2.53915697 * 640; EvalClassificationError = 0.63125000 * 640; time = 0.3127s; samplesPerSecond = 2046.8
MPI Rank 1: 05/03/2016 14:23:38:  Epoch[ 1 of 4]-Minibatch[ 211- 220, 68.75%]: CrossEntropyWithSoftmax = 2.61937093 * 640; EvalClassificationError = 0.67343750 * 640; time = 0.3136s; samplesPerSecond = 2040.8
MPI Rank 1: 05/03/2016 14:23:39:  Epoch[ 1 of 4]-Minibatch[ 221- 230, 71.88%]: CrossEntropyWithSoftmax = 2.51539473 * 640; EvalClassificationError = 0.65937500 * 640; time = 0.3133s; samplesPerSecond = 2043.0
MPI Rank 1: 05/03/2016 14:23:39:  Epoch[ 1 of 4]-Minibatch[ 231- 240, 75.00%]: CrossEntropyWithSoftmax = 2.47301309 * 640; EvalClassificationError = 0.64218750 * 640; time = 0.3129s; samplesPerSecond = 2045.1
MPI Rank 1: 05/03/2016 14:23:39:  Epoch[ 1 of 4]-Minibatch[ 241- 250, 78.13%]: CrossEntropyWithSoftmax = 2.42748799 * 640; EvalClassificationError = 0.61250000 * 640; time = 0.3132s; samplesPerSecond = 2043.6
MPI Rank 1: 05/03/2016 14:23:40:  Epoch[ 1 of 4]-Minibatch[ 251- 260, 81.25%]: CrossEntropyWithSoftmax = 2.42204482 * 640; EvalClassificationError = 0.62500000 * 640; time = 0.3131s; samplesPerSecond = 2044.0
MPI Rank 1: 05/03/2016 14:23:40:  Epoch[ 1 of 4]-Minibatch[ 261- 270, 84.38%]: CrossEntropyWithSoftmax = 2.17342812 * 640; EvalClassificationError = 0.56718750 * 640; time = 0.3129s; samplesPerSecond = 2045.4
MPI Rank 1: 05/03/2016 14:23:40:  Epoch[ 1 of 4]-Minibatch[ 271- 280, 87.50%]: CrossEntropyWithSoftmax = 2.31290374 * 640; EvalClassificationError = 0.62968750 * 640; time = 0.3126s; samplesPerSecond = 2047.6
MPI Rank 1: 05/03/2016 14:23:41:  Epoch[ 1 of 4]-Minibatch[ 281- 290, 90.63%]: CrossEntropyWithSoftmax = 2.26008782 * 640; EvalClassificationError = 0.60312500 * 640; time = 0.2931s; samplesPerSecond = 2183.8
MPI Rank 1: 05/03/2016 14:23:41:  Epoch[ 1 of 4]-Minibatch[ 291- 300, 93.75%]: CrossEntropyWithSoftmax = 2.15763314 * 640; EvalClassificationError = 0.57968750 * 640; time = 0.3232s; samplesPerSecond = 1980.3
MPI Rank 1: 05/03/2016 14:23:41:  Epoch[ 1 of 4]-Minibatch[ 301- 310, 96.88%]: CrossEntropyWithSoftmax = 2.23496000 * 640; EvalClassificationError = 0.59531250 * 640; time = 0.3134s; samplesPerSecond = 2042.1
MPI Rank 1: 05/03/2016 14:23:41:  Epoch[ 1 of 4]-Minibatch[ 311- 320, 100.00%]: CrossEntropyWithSoftmax = 2.25712791 * 640; EvalClassificationError = 0.61406250 * 640; time = 0.3126s; samplesPerSecond = 2047.2
MPI Rank 1: 05/03/2016 14:23:41: Finished Epoch[ 1 of 4]: [Training] CrossEntropyWithSoftmax = 3.00091203 * 20480; EvalClassificationError = 0.72744141 * 20480; totalSamplesSeen = 20480; learningRatePerSample = 0.015625; epochTime=10.0363s
=======
MPI Rank 1: 08/16/2016 03:04:17: Starting minibatch loop.
MPI Rank 1: 08/16/2016 03:04:17:  Epoch[ 1 of 4]-Minibatch[   1-  10, 3.13%]: CrossEntropyWithSoftmax = 4.62512789 * 640; EvalErrorPrediction = 0.94062500 * 640; time = 0.1383s; samplesPerSecond = 4626.9
MPI Rank 1: 08/16/2016 03:04:17:  Epoch[ 1 of 4]-Minibatch[  11-  20, 6.25%]: CrossEntropyWithSoftmax = 4.35619366 * 640; EvalErrorPrediction = 0.92343750 * 640; time = 0.1277s; samplesPerSecond = 5012.4
MPI Rank 1: 08/16/2016 03:04:17:  Epoch[ 1 of 4]-Minibatch[  21-  30, 9.38%]: CrossEntropyWithSoftmax = 3.97911998 * 640; EvalErrorPrediction = 0.89531250 * 640; time = 0.1322s; samplesPerSecond = 4842.3
MPI Rank 1: 08/16/2016 03:04:17:  Epoch[ 1 of 4]-Minibatch[  31-  40, 12.50%]: CrossEntropyWithSoftmax = 3.73643568 * 640; EvalErrorPrediction = 0.84531250 * 640; time = 0.1281s; samplesPerSecond = 4996.8
MPI Rank 1: 08/16/2016 03:04:17:  Epoch[ 1 of 4]-Minibatch[  41-  50, 15.63%]: CrossEntropyWithSoftmax = 3.83079081 * 640; EvalErrorPrediction = 0.88281250 * 640; time = 0.1287s; samplesPerSecond = 4972.5
MPI Rank 1: 08/16/2016 03:04:18:  Epoch[ 1 of 4]-Minibatch[  51-  60, 18.75%]: CrossEntropyWithSoftmax = 3.71437689 * 640; EvalErrorPrediction = 0.86875000 * 640; time = 0.1302s; samplesPerSecond = 4915.3
MPI Rank 1: 08/16/2016 03:04:18:  Epoch[ 1 of 4]-Minibatch[  61-  70, 21.88%]: CrossEntropyWithSoftmax = 3.42186230 * 640; EvalErrorPrediction = 0.79062500 * 640; time = 0.1346s; samplesPerSecond = 4754.3
MPI Rank 1: 08/16/2016 03:04:18:  Epoch[ 1 of 4]-Minibatch[  71-  80, 25.00%]: CrossEntropyWithSoftmax = 3.53658053 * 640; EvalErrorPrediction = 0.82031250 * 640; time = 0.1114s; samplesPerSecond = 5744.4
MPI Rank 1: 08/16/2016 03:04:18:  Epoch[ 1 of 4]-Minibatch[  81-  90, 28.13%]: CrossEntropyWithSoftmax = 3.49758017 * 640; EvalErrorPrediction = 0.81718750 * 640; time = 0.1217s; samplesPerSecond = 5259.0
MPI Rank 1: 08/16/2016 03:04:18:  Epoch[ 1 of 4]-Minibatch[  91- 100, 31.25%]: CrossEntropyWithSoftmax = 3.39996308 * 640; EvalErrorPrediction = 0.80468750 * 640; time = 0.1293s; samplesPerSecond = 4950.4
MPI Rank 1: 08/16/2016 03:04:18:  Epoch[ 1 of 4]-Minibatch[ 101- 110, 34.38%]: CrossEntropyWithSoftmax = 3.49445773 * 640; EvalErrorPrediction = 0.82500000 * 640; time = 0.1262s; samplesPerSecond = 5071.9
MPI Rank 1: 08/16/2016 03:04:18:  Epoch[ 1 of 4]-Minibatch[ 111- 120, 37.50%]: CrossEntropyWithSoftmax = 3.26676999 * 640; EvalErrorPrediction = 0.79218750 * 640; time = 0.1379s; samplesPerSecond = 4641.1
MPI Rank 1: 08/16/2016 03:04:18:  Epoch[ 1 of 4]-Minibatch[ 121- 130, 40.63%]: CrossEntropyWithSoftmax = 3.18870173 * 640; EvalErrorPrediction = 0.78906250 * 640; time = 0.1298s; samplesPerSecond = 4928.9
MPI Rank 1: 08/16/2016 03:04:19:  Epoch[ 1 of 4]-Minibatch[ 131- 140, 43.75%]: CrossEntropyWithSoftmax = 3.05687264 * 640; EvalErrorPrediction = 0.74687500 * 640; time = 0.1210s; samplesPerSecond = 5289.1
MPI Rank 1: 08/16/2016 03:04:19:  Epoch[ 1 of 4]-Minibatch[ 141- 150, 46.88%]: CrossEntropyWithSoftmax = 2.95594569 * 640; EvalErrorPrediction = 0.71875000 * 640; time = 0.1194s; samplesPerSecond = 5361.6
MPI Rank 1: 08/16/2016 03:04:19:  Epoch[ 1 of 4]-Minibatch[ 151- 160, 50.00%]: CrossEntropyWithSoftmax = 3.10219604 * 640; EvalErrorPrediction = 0.74062500 * 640; time = 0.1416s; samplesPerSecond = 4521.2
MPI Rank 1: 08/16/2016 03:04:19:  Epoch[ 1 of 4]-Minibatch[ 161- 170, 53.13%]: CrossEntropyWithSoftmax = 2.80745014 * 640; EvalErrorPrediction = 0.70625000 * 640; time = 0.1382s; samplesPerSecond = 4632.6
MPI Rank 1: 08/16/2016 03:04:19:  Epoch[ 1 of 4]-Minibatch[ 171- 180, 56.25%]: CrossEntropyWithSoftmax = 2.72061842 * 640; EvalErrorPrediction = 0.65468750 * 640; time = 0.1413s; samplesPerSecond = 4528.9
MPI Rank 1: 08/16/2016 03:04:19:  Epoch[ 1 of 4]-Minibatch[ 181- 190, 59.38%]: CrossEntropyWithSoftmax = 2.80425747 * 640; EvalErrorPrediction = 0.71718750 * 640; time = 0.1322s; samplesPerSecond = 4841.9
MPI Rank 1: 08/16/2016 03:04:19:  Epoch[ 1 of 4]-Minibatch[ 191- 200, 62.50%]: CrossEntropyWithSoftmax = 2.71253068 * 640; EvalErrorPrediction = 0.67812500 * 640; time = 0.1376s; samplesPerSecond = 4649.5
MPI Rank 1: 08/16/2016 03:04:20:  Epoch[ 1 of 4]-Minibatch[ 201- 210, 65.63%]: CrossEntropyWithSoftmax = 2.59360399 * 640; EvalErrorPrediction = 0.66093750 * 640; time = 0.1460s; samplesPerSecond = 4382.5
MPI Rank 1: 08/16/2016 03:04:20:  Epoch[ 1 of 4]-Minibatch[ 211- 220, 68.75%]: CrossEntropyWithSoftmax = 2.60386649 * 640; EvalErrorPrediction = 0.65625000 * 640; time = 0.1281s; samplesPerSecond = 4995.8
MPI Rank 1: 08/16/2016 03:04:20:  Epoch[ 1 of 4]-Minibatch[ 221- 230, 71.88%]: CrossEntropyWithSoftmax = 2.53706678 * 640; EvalErrorPrediction = 0.65625000 * 640; time = 0.1469s; samplesPerSecond = 4356.5
MPI Rank 1: 08/16/2016 03:04:20:  Epoch[ 1 of 4]-Minibatch[ 231- 240, 75.00%]: CrossEntropyWithSoftmax = 2.56177343 * 640; EvalErrorPrediction = 0.65625000 * 640; time = 0.1340s; samplesPerSecond = 4775.4
MPI Rank 1: 08/16/2016 03:04:20:  Epoch[ 1 of 4]-Minibatch[ 241- 250, 78.13%]: CrossEntropyWithSoftmax = 2.50118791 * 640; EvalErrorPrediction = 0.64218750 * 640; time = 0.1223s; samplesPerSecond = 5232.3
MPI Rank 1: 08/16/2016 03:04:20:  Epoch[ 1 of 4]-Minibatch[ 251- 260, 81.25%]: CrossEntropyWithSoftmax = 2.40119788 * 640; EvalErrorPrediction = 0.62500000 * 640; time = 0.1326s; samplesPerSecond = 4825.6
MPI Rank 1: 08/16/2016 03:04:20:  Epoch[ 1 of 4]-Minibatch[ 261- 270, 84.38%]: CrossEntropyWithSoftmax = 2.27491503 * 640; EvalErrorPrediction = 0.58906250 * 640; time = 0.1388s; samplesPerSecond = 4611.2
MPI Rank 1: 08/16/2016 03:04:20:  Epoch[ 1 of 4]-Minibatch[ 271- 280, 87.50%]: CrossEntropyWithSoftmax = 2.51724208 * 640; EvalErrorPrediction = 0.65781250 * 640; time = 0.1185s; samplesPerSecond = 5402.5
MPI Rank 1: 08/16/2016 03:04:21:  Epoch[ 1 of 4]-Minibatch[ 281- 290, 90.63%]: CrossEntropyWithSoftmax = 2.27797542 * 640; EvalErrorPrediction = 0.59687500 * 640; time = 0.1241s; samplesPerSecond = 5156.4
MPI Rank 1: 08/16/2016 03:04:21:  Epoch[ 1 of 4]-Minibatch[ 291- 300, 93.75%]: CrossEntropyWithSoftmax = 2.26017740 * 640; EvalErrorPrediction = 0.60937500 * 640; time = 0.1334s; samplesPerSecond = 4799.2
MPI Rank 1: 08/16/2016 03:04:21:  Epoch[ 1 of 4]-Minibatch[ 301- 310, 96.88%]: CrossEntropyWithSoftmax = 2.24735342 * 640; EvalErrorPrediction = 0.58437500 * 640; time = 0.1367s; samplesPerSecond = 4680.3
MPI Rank 1: 08/16/2016 03:04:21:  Epoch[ 1 of 4]-Minibatch[ 311- 320, 100.00%]: CrossEntropyWithSoftmax = 2.23665382 * 640; EvalErrorPrediction = 0.60625000 * 640; time = 0.1250s; samplesPerSecond = 5120.9
MPI Rank 1: 08/16/2016 03:04:21: Finished Epoch[ 1 of 4]: [Training] CrossEntropyWithSoftmax = 3.03815141 * 20480; EvalErrorPrediction = 0.73432617 * 20480; totalSamplesSeen = 20480; learningRatePerSample = 0.015625; epochTime=4.20569s
>>>>>>> 8493f118
MPI Rank 1: 
MPI Rank 1: 08/16/2016 03:04:21: Starting Epoch 2: learning rate per sample = 0.001953  effective momentum = 0.656119  momentum as time constant = 607.5 samples
MPI Rank 1: minibatchiterator: epoch 1: frames [20480..40960] (first utterance at frame 20480), data subset 1 of 3, with 1 datapasses
MPI Rank 1: 
<<<<<<< HEAD
MPI Rank 1: 05/03/2016 14:23:42: Starting minibatch loop, DataParallelSGD training (MyRank = 1, NumNodes = 3, NumGradientBits = 64), BufferedAsyncGradientAggregation is ENABLED, distributed reading is ENABLED.
MPI Rank 1: Actual gradient aggregation time: 0.029856
MPI Rank 1: Async gradient aggregation wait time: 0.018468
MPI Rank 1: Actual gradient aggregation time: 0.040457
MPI Rank 1: 05/03/2016 14:23:42:  Epoch[ 2 of 4]-Minibatch[   1-  10, 12.50%]: CrossEntropyWithSoftmax = 2.12914686 * 2304; EvalClassificationError = 0.57855903 * 2304; time = 0.4917s; samplesPerSecond = 4685.5
MPI Rank 1: Async gradient aggregation wait time: 0.023229
MPI Rank 1: Actual gradient aggregation time: 0.048624
MPI Rank 1: Async gradient aggregation wait time: 0.007096
MPI Rank 1: Actual gradient aggregation time: 0.047263
MPI Rank 1: 05/03/2016 14:23:43:  Epoch[ 2 of 4]-Minibatch[  11-  20, 25.00%]: CrossEntropyWithSoftmax = 2.11816271 * 2560; EvalClassificationError = 0.59179688 * 2560; time = 0.4875s; samplesPerSecond = 5251.6
MPI Rank 1: Async gradient aggregation wait time: 0.006759
MPI Rank 1: Actual gradient aggregation time: 0.016593
MPI Rank 1: Async gradient aggregation wait time: 0.025889
MPI Rank 1: Actual gradient aggregation time: 0.046405
MPI Rank 1: 05/03/2016 14:23:43:  Epoch[ 2 of 4]-Minibatch[  21-  30, 37.50%]: CrossEntropyWithSoftmax = 2.18355731 * 2560; EvalClassificationError = 0.58359375 * 2560; time = 0.4941s; samplesPerSecond = 5180.7
MPI Rank 1: Async gradient aggregation wait time: 0.008492
MPI Rank 1: Actual gradient aggregation time: 0.04827
MPI Rank 1: Async gradient aggregation wait time: 0.010224
MPI Rank 1: Actual gradient aggregation time: 0.046228
MPI Rank 1: 05/03/2016 14:23:44:  Epoch[ 2 of 4]-Minibatch[  31-  40, 50.00%]: CrossEntropyWithSoftmax = 2.10557335 * 2560; EvalClassificationError = 0.57812500 * 2560; time = 0.5036s; samplesPerSecond = 5083.8
MPI Rank 1: Async gradient aggregation wait time: 0.00867
MPI Rank 1: Actual gradient aggregation time: 0.045611
MPI Rank 1: Async gradient aggregation wait time: 0.008816
MPI Rank 1: Actual gradient aggregation time: 0.046453
MPI Rank 1: 05/03/2016 14:23:44:  Epoch[ 2 of 4]-Minibatch[  41-  50, 62.50%]: CrossEntropyWithSoftmax = 2.01391880 * 2560; EvalClassificationError = 0.55312500 * 2560; time = 0.4964s; samplesPerSecond = 5156.8
MPI Rank 1: Async gradient aggregation wait time: 0.008117
MPI Rank 1: Actual gradient aggregation time: 0.013697
MPI Rank 1: Async gradient aggregation wait time: 0.006658
MPI Rank 1: Actual gradient aggregation time: 0.0462
MPI Rank 1: 05/03/2016 14:23:44:  Epoch[ 2 of 4]-Minibatch[  51-  60, 75.00%]: CrossEntropyWithSoftmax = 2.05221236 * 2560; EvalClassificationError = 0.57148438 * 2560; time = 0.4928s; samplesPerSecond = 5194.7
MPI Rank 1: Async gradient aggregation wait time: 0.010357
MPI Rank 1: Actual gradient aggregation time: 0.044522
MPI Rank 1: Async gradient aggregation wait time: 0.018601
MPI Rank 1: Actual gradient aggregation time: 0.049578
MPI Rank 1: 05/03/2016 14:23:45:  Epoch[ 2 of 4]-Minibatch[  61-  70, 87.50%]: CrossEntropyWithSoftmax = 2.11613999 * 2560; EvalClassificationError = 0.56562500 * 2560; time = 0.4973s; samplesPerSecond = 5148.0
MPI Rank 1: Async gradient aggregation wait time: 0.008843
MPI Rank 1: Actual gradient aggregation time: 0.048819
MPI Rank 1: Async gradient aggregation wait time: 0.010676
MPI Rank 1: Actual gradient aggregation time: 0.045988
MPI Rank 1: 05/03/2016 14:23:46:  Epoch[ 2 of 4]-Minibatch[  71-  80, 100.00%]: CrossEntropyWithSoftmax = 2.06152980 * 2560; EvalClassificationError = 0.57421875 * 2560; time = 0.5100s; samplesPerSecond = 5019.6
MPI Rank 1: Async gradient aggregation wait time: 0.009308
MPI Rank 1: Actual gradient aggregation time: 0.013104
MPI Rank 1: 05/03/2016 14:23:46: Finished Epoch[ 2 of 4]: [Training] CrossEntropyWithSoftmax = 2.09738685 * 20480; EvalClassificationError = 0.57431641 * 20480; totalSamplesSeen = 40960; learningRatePerSample = 0.001953125; epochTime=4.0017s
=======
MPI Rank 1: 08/16/2016 03:04:21: Starting minibatch loop, DataParallelSGD training (MyRank = 1, NumNodes = 3, NumGradientBits = 64), BufferedAsyncGradientAggregation is ENABLED, distributed reading is ENABLED.
MPI Rank 1: Actual gradient aggregation time: 0.020729
MPI Rank 1: Async gradient aggregation wait time: 0.009212
MPI Rank 1: Actual gradient aggregation time: 0.025214
MPI Rank 1: 08/16/2016 03:04:21:  Epoch[ 2 of 4]-Minibatch[   1-  10, 12.50%]: CrossEntropyWithSoftmax = 2.18586881 * 2304; EvalErrorPrediction = 0.58029514 * 2304; time = 0.2425s; samplesPerSecond = 9499.3
MPI Rank 1: Async gradient aggregation wait time: 0.007698
MPI Rank 1: Actual gradient aggregation time: 0.026004
MPI Rank 1: Async gradient aggregation wait time: 0.004755
MPI Rank 1: Actual gradient aggregation time: 0.027675
MPI Rank 1: 08/16/2016 03:04:22:  Epoch[ 2 of 4]-Minibatch[  11-  20, 25.00%]: CrossEntropyWithSoftmax = 2.21453123 * 2560; EvalErrorPrediction = 0.59101563 * 2560; time = 0.2392s; samplesPerSecond = 10701.1
MPI Rank 1: Async gradient aggregation wait time: 0.011416
MPI Rank 1: Actual gradient aggregation time: 0.02323
MPI Rank 1: Async gradient aggregation wait time: 0.006917
MPI Rank 1: Actual gradient aggregation time: 0.022934
MPI Rank 1: 08/16/2016 03:04:22:  Epoch[ 2 of 4]-Minibatch[  21-  30, 37.50%]: CrossEntropyWithSoftmax = 2.23428937 * 2560; EvalErrorPrediction = 0.59843750 * 2560; time = 0.2449s; samplesPerSecond = 10453.7
MPI Rank 1: Async gradient aggregation wait time: 0.004566
MPI Rank 1: Actual gradient aggregation time: 0.023535
MPI Rank 1: Async gradient aggregation wait time: 0.005357
MPI Rank 1: Actual gradient aggregation time: 0.0244
MPI Rank 1: 08/16/2016 03:04:22:  Epoch[ 2 of 4]-Minibatch[  31-  40, 50.00%]: CrossEntropyWithSoftmax = 2.22238576 * 2560; EvalErrorPrediction = 0.59609375 * 2560; time = 0.2437s; samplesPerSecond = 10505.2
MPI Rank 1: Async gradient aggregation wait time: 0.005284
MPI Rank 1: Actual gradient aggregation time: 0.023907
MPI Rank 1: Async gradient aggregation wait time: 0.006948
MPI Rank 1: Actual gradient aggregation time: 0.023374
MPI Rank 1: 08/16/2016 03:04:22:  Epoch[ 2 of 4]-Minibatch[  41-  50, 62.50%]: CrossEntropyWithSoftmax = 2.17945944 * 2560; EvalErrorPrediction = 0.58632812 * 2560; time = 0.2395s; samplesPerSecond = 10690.0
MPI Rank 1: Async gradient aggregation wait time: 0.009502
MPI Rank 1: Actual gradient aggregation time: 0.024024
MPI Rank 1: Async gradient aggregation wait time: 0.004109
MPI Rank 1: Actual gradient aggregation time: 0.028062
MPI Rank 1: 08/16/2016 03:04:23:  Epoch[ 2 of 4]-Minibatch[  51-  60, 75.00%]: CrossEntropyWithSoftmax = 2.13880131 * 2560; EvalErrorPrediction = 0.58164063 * 2560; time = 0.2342s; samplesPerSecond = 10930.4
MPI Rank 1: Async gradient aggregation wait time: 0.006357
MPI Rank 1: Actual gradient aggregation time: 0.023074
MPI Rank 1: Async gradient aggregation wait time: 0.006199
MPI Rank 1: Actual gradient aggregation time: 0.023349
MPI Rank 1: 08/16/2016 03:04:23:  Epoch[ 2 of 4]-Minibatch[  61-  70, 87.50%]: CrossEntropyWithSoftmax = 2.12741612 * 2560; EvalErrorPrediction = 0.57031250 * 2560; time = 0.2466s; samplesPerSecond = 10379.1
MPI Rank 1: Async gradient aggregation wait time: 0.006286
MPI Rank 1: Actual gradient aggregation time: 0.024889
MPI Rank 1: Async gradient aggregation wait time: 0.004473
MPI Rank 1: Actual gradient aggregation time: 0.023886
MPI Rank 1: 08/16/2016 03:04:23:  Epoch[ 2 of 4]-Minibatch[  71-  80, 100.00%]: CrossEntropyWithSoftmax = 2.09486743 * 2560; EvalErrorPrediction = 0.58242187 * 2560; time = 0.2423s; samplesPerSecond = 10563.5
MPI Rank 1: Async gradient aggregation wait time: 0.00911
MPI Rank 1: Actual gradient aggregation time: 0.009992
MPI Rank 1: 08/16/2016 03:04:23: Finished Epoch[ 2 of 4]: [Training] CrossEntropyWithSoftmax = 2.17271296 * 20480; EvalErrorPrediction = 0.58520508 * 20480; totalSamplesSeen = 40960; learningRatePerSample = 0.001953125; epochTime=1.9599s
>>>>>>> 8493f118
MPI Rank 1: 
MPI Rank 1: 08/16/2016 03:04:23: Starting Epoch 3: learning rate per sample = 0.000098  effective momentum = 0.656119  momentum as time constant = 2429.9 samples
MPI Rank 1: minibatchiterator: epoch 2: frames [40960..61440] (first utterance at frame 40960), data subset 1 of 3, with 1 datapasses
MPI Rank 1: 
<<<<<<< HEAD
MPI Rank 1: 05/03/2016 14:23:46: Starting minibatch loop, DataParallelSGD training (MyRank = 1, NumNodes = 3, NumGradientBits = 64), BufferedAsyncGradientAggregation is ENABLED, distributed reading is ENABLED.
MPI Rank 1: Async gradient aggregation wait time: 0.003155
MPI Rank 1: Actual gradient aggregation time: 0.184961
MPI Rank 1: Async gradient aggregation wait time: 0.01729
MPI Rank 1: Actual gradient aggregation time: 0.134899
MPI Rank 1: 05/03/2016 14:23:47:  Epoch[ 3 of 4]-Minibatch[   1-  10, 50.00%]: CrossEntropyWithSoftmax = 2.04847812 * 9216; EvalClassificationError = 0.54014757 * 9216; time = 1.5424s; samplesPerSecond = 5974.9
MPI Rank 1: Async gradient aggregation wait time: 0.000428
MPI Rank 1: Actual gradient aggregation time: 0.152197
MPI Rank 1: Async gradient aggregation wait time: 0.045728
MPI Rank 1: Actual gradient aggregation time: 0.147409
MPI Rank 1: 05/03/2016 14:23:49:  Epoch[ 3 of 4]-Minibatch[  11-  20, 100.00%]: CrossEntropyWithSoftmax = 1.94481165 * 10240; EvalClassificationError = 0.52617187 * 10240; time = 1.7164s; samplesPerSecond = 5966.1
MPI Rank 1: 05/03/2016 14:23:49: Finished Epoch[ 3 of 4]: [Training] CrossEntropyWithSoftmax = 1.98968082 * 20480; EvalClassificationError = 0.53188477 * 20480; totalSamplesSeen = 61440; learningRatePerSample = 9.7656251e-005; epochTime=3.28687s
=======
MPI Rank 1: 08/16/2016 03:04:23: Starting minibatch loop, DataParallelSGD training (MyRank = 1, NumNodes = 3, NumGradientBits = 64), BufferedAsyncGradientAggregation is ENABLED, distributed reading is ENABLED.
MPI Rank 1: Async gradient aggregation wait time: 0.061455
MPI Rank 1: Actual gradient aggregation time: 0.070776
MPI Rank 1: Async gradient aggregation wait time: 0.04993
MPI Rank 1: Actual gradient aggregation time: 0.071555
MPI Rank 1: 08/16/2016 03:04:24:  Epoch[ 3 of 4]-Minibatch[   1-  10, 50.00%]: CrossEntropyWithSoftmax = 2.17281503 * 9216; EvalErrorPrediction = 0.55924479 * 9216; time = 0.7198s; samplesPerSecond = 12803.0
MPI Rank 1: Async gradient aggregation wait time: 0.004585
MPI Rank 1: Actual gradient aggregation time: 0.069929
MPI Rank 1: Async gradient aggregation wait time: 0.002329
MPI Rank 1: Actual gradient aggregation time: 0.053394
MPI Rank 1: 08/16/2016 03:04:25:  Epoch[ 3 of 4]-Minibatch[  11-  20, 100.00%]: CrossEntropyWithSoftmax = 2.02446206 * 10240; EvalErrorPrediction = 0.55722656 * 10240; time = 0.7150s; samplesPerSecond = 14321.6
MPI Rank 1: 08/16/2016 03:04:25: Finished Epoch[ 3 of 4]: [Training] CrossEntropyWithSoftmax = 2.09074709 * 20480; EvalErrorPrediction = 0.55820313 * 20480; totalSamplesSeen = 61440; learningRatePerSample = 9.7656251e-005; epochTime=1.46021s
>>>>>>> 8493f118
MPI Rank 1: 
MPI Rank 1: 08/16/2016 03:04:25: Starting Epoch 4: learning rate per sample = 0.000098  effective momentum = 0.656119  momentum as time constant = 2429.9 samples
MPI Rank 1: minibatchiterator: epoch 3: frames [61440..81920] (first utterance at frame 61440), data subset 1 of 3, with 1 datapasses
MPI Rank 1: 
<<<<<<< HEAD
MPI Rank 1: 05/03/2016 14:23:49: Starting minibatch loop, DataParallelSGD training (MyRank = 1, NumNodes = 3, NumGradientBits = 64), BufferedAsyncGradientAggregation is ENABLED, distributed reading is ENABLED.
MPI Rank 1: Async gradient aggregation wait time: 0.042599
MPI Rank 1: Actual gradient aggregation time: 0.008818
MPI Rank 1: Async gradient aggregation wait time: 0.008841
MPI Rank 1: Actual gradient aggregation time: 0.039603
MPI Rank 1: 05/03/2016 14:23:50:  Epoch[ 4 of 4]-Minibatch[   1-  10, 50.00%]: CrossEntropyWithSoftmax = 1.89065735 * 9216; EvalClassificationError = 0.51736111 * 9216; time = 1.4884s; samplesPerSecond = 6192.0
MPI Rank 1: Async gradient aggregation wait time: 0.011112
MPI Rank 1: Actual gradient aggregation time: 0.120284
MPI Rank 1: Async gradient aggregation wait time: 0.028091
MPI Rank 1: Actual gradient aggregation time: 0.113305
MPI Rank 1: 05/03/2016 14:23:52:  Epoch[ 4 of 4]-Minibatch[  11-  20, 100.00%]: CrossEntropyWithSoftmax = 1.87529986 * 10240; EvalClassificationError = 0.51201172 * 10240; time = 1.5619s; samplesPerSecond = 6555.9
MPI Rank 1: Async gradient aggregation wait time: 0.013569
MPI Rank 1: 05/03/2016 14:23:52: Finished Epoch[ 4 of 4]: [Training] CrossEntropyWithSoftmax = 1.88285599 * 20480; EvalClassificationError = 0.51445312 * 20480; totalSamplesSeen = 81920; learningRatePerSample = 9.7656251e-005; epochTime=3.10476s
MPI Rank 1: 05/03/2016 14:23:52: CNTKCommandTrainEnd: speechTrain
=======
MPI Rank 1: 08/16/2016 03:04:25: Starting minibatch loop, DataParallelSGD training (MyRank = 1, NumNodes = 3, NumGradientBits = 64), BufferedAsyncGradientAggregation is ENABLED, distributed reading is ENABLED.
MPI Rank 1: Async gradient aggregation wait time: 0.006886
MPI Rank 1: Actual gradient aggregation time: 0.071953
MPI Rank 1: Async gradient aggregation wait time: 0.012085
MPI Rank 1: Actual gradient aggregation time: 0.069686
MPI Rank 1: 08/16/2016 03:04:25:  Epoch[ 4 of 4]-Minibatch[   1-  10, 50.00%]: CrossEntropyWithSoftmax = 1.95451978 * 9216; EvalErrorPrediction = 0.52962240 * 9216; time = 0.7025s; samplesPerSecond = 13118.8
MPI Rank 1: Async gradient aggregation wait time: 0.002115
MPI Rank 1: Actual gradient aggregation time: 0.07045
MPI Rank 1: Async gradient aggregation wait time: 0.006221
MPI Rank 1: Actual gradient aggregation time: 0.068297
MPI Rank 1: 08/16/2016 03:04:26:  Epoch[ 4 of 4]-Minibatch[  11-  20, 100.00%]: CrossEntropyWithSoftmax = 1.95218466 * 10240; EvalErrorPrediction = 0.52802734 * 10240; time = 0.7012s; samplesPerSecond = 14604.2
MPI Rank 1: Async gradient aggregation wait time: 0.009506
MPI Rank 1: 08/16/2016 03:04:26: Finished Epoch[ 4 of 4]: [Training] CrossEntropyWithSoftmax = 1.95485031 * 20480; EvalErrorPrediction = 0.52915039 * 20480; totalSamplesSeen = 81920; learningRatePerSample = 9.7656251e-005; epochTime=1.42827s
MPI Rank 1: 08/16/2016 03:04:26: CNTKCommandTrainEnd: speechTrain
>>>>>>> 8493f118
MPI Rank 1: 
MPI Rank 1: 08/16/2016 03:04:26: Action "train" complete.
MPI Rank 1: 
MPI Rank 1: 08/16/2016 03:04:26: __COMPLETED__
MPI Rank 1: ~MPIWrapper
MPI Rank 2: 08/16/2016 03:04:11: Redirecting stderr to file C:\Users\svcphil\AppData\Local\Temp\cntk-test-20160816030157.855216\Speech\DNN_ParallelNoQuantizationBufferedAsyncGradientAggregation@release_gpu/stderr_speechTrain.logrank2
MPI Rank 2: 08/16/2016 03:04:11: -------------------------------------------------------------------
MPI Rank 2: 08/16/2016 03:04:11: Build info: 
MPI Rank 2: 
MPI Rank 2: 08/16/2016 03:04:11: 		Built time: Aug 16 2016 02:54:53
MPI Rank 2: 08/16/2016 03:04:11: 		Last modified date: Fri Aug 12 05:31:21 2016
MPI Rank 2: 08/16/2016 03:04:11: 		Build type: Release
MPI Rank 2: 08/16/2016 03:04:11: 		Build target: GPU
MPI Rank 2: 08/16/2016 03:04:11: 		With 1bit-SGD: no
MPI Rank 2: 08/16/2016 03:04:11: 		Math lib: mkl
MPI Rank 2: 08/16/2016 03:04:11: 		CUDA_PATH: C:\Program Files\NVIDIA GPU Computing Toolkit\CUDA\v7.5
MPI Rank 2: 08/16/2016 03:04:11: 		CUB_PATH: c:\src\cub-1.4.1
MPI Rank 2: 08/16/2016 03:04:11: 		CUDNN_PATH: c:\NVIDIA\cudnn-4.0\cuda
MPI Rank 2: 08/16/2016 03:04:11: 		Build Branch: HEAD
MPI Rank 2: 08/16/2016 03:04:11: 		Build SHA1: 026b1e772b963461e189f8f00aa7ed6951298f84
MPI Rank 2: 08/16/2016 03:04:11: 		Built by svcphil on Philly-Pool3
MPI Rank 2: 08/16/2016 03:04:11: 		Build Path: c:\Jenkins\workspace\CNTK-Build-Windows\Source\CNTK\
MPI Rank 2: 08/16/2016 03:04:11: -------------------------------------------------------------------
MPI Rank 2: 08/16/2016 03:04:11: -------------------------------------------------------------------
MPI Rank 2: 08/16/2016 03:04:11: GPU info:
MPI Rank 2: 
MPI Rank 2: 08/16/2016 03:04:11: 		Device[0]: cores = 2496; computeCapability = 5.2; type = "Quadro M4000"; memory = 8192 MB
MPI Rank 2: 08/16/2016 03:04:11: -------------------------------------------------------------------
MPI Rank 2: 
MPI Rank 2: 08/16/2016 03:04:11: Running on cntk-muc01 at 2016/08/16 03:04:11
MPI Rank 2: 08/16/2016 03:04:11: Command line: 
MPI Rank 2: C:\jenkins\workspace\CNTK-Test-Windows-W1\x64\release\cntk.exe  configFile=C:\jenkins\workspace\CNTK-Test-Windows-W1\Tests\EndToEndTests\Speech\DNN/cntk.cntk  currentDirectory=C:\jenkins\workspace\CNTK-Test-Windows-W1\Tests\EndToEndTests\Speech\Data  RunDir=C:\Users\svcphil\AppData\Local\Temp\cntk-test-20160816030157.855216\Speech\DNN_ParallelNoQuantizationBufferedAsyncGradientAggregation@release_gpu  DataDir=C:\jenkins\workspace\CNTK-Test-Windows-W1\Tests\EndToEndTests\Speech\Data  ConfigDir=C:\jenkins\workspace\CNTK-Test-Windows-W1\Tests\EndToEndTests\Speech\DNN  OutputDir=C:\Users\svcphil\AppData\Local\Temp\cntk-test-20160816030157.855216\Speech\DNN_ParallelNoQuantizationBufferedAsyncGradientAggregation@release_gpu  DeviceId=0  timestamping=true  numCPUThreads=2  precision=double  speechTrain=[SGD=[ParallelTrain=[DataParallelSGD=[gradientBits=64]]]]  speechTrain=[SGD=[ParallelTrain=[DataParallelSGD=[useBufferedAsyncGradientAggregation=true]]]]  speechTrain=[SGD=[ParallelTrain=[parallelizationStartEpoch=2]]]  speechTrain=[SGD=[maxEpochs=4]]  speechTrain=[SGD=[ParallelTrain=[syncPerfStats=5]]]  stderr=C:\Users\svcphil\AppData\Local\Temp\cntk-test-20160816030157.855216\Speech\DNN_ParallelNoQuantizationBufferedAsyncGradientAggregation@release_gpu/stderr
MPI Rank 2: 
MPI Rank 2: 
MPI Rank 2: 
MPI Rank 2: 08/16/2016 03:04:11: >>>>>>>>>>>>>>>>>>>> RAW CONFIG (VARIABLES NOT RESOLVED) >>>>>>>>>>>>>>>>>>>>
MPI Rank 2: 08/16/2016 03:04:11: precision = "float"
MPI Rank 2: command = speechTrain
MPI Rank 2: deviceId = $DeviceId$
MPI Rank 2: parallelTrain = true
MPI Rank 2: speechTrain = [
MPI Rank 2:     action = "train"
MPI Rank 2:     modelPath = "$RunDir$/models/cntkSpeech.dnn"
MPI Rank 2:     deviceId = $DeviceId$
MPI Rank 2:     traceLevel = 1
MPI Rank 2:     SimpleNetworkBuilder = [
MPI Rank 2:         layerSizes = 363:512:512:132
MPI Rank 2:         trainingCriterion = "CrossEntropyWithSoftmax"
MPI Rank 2:         evalCriterion = "ClassificationError"
MPI Rank 2:         layerTypes = "Sigmoid"
MPI Rank 2:         initValueScale = 1.0
MPI Rank 2:         applyMeanVarNorm = true
MPI Rank 2:         uniformInit = true
MPI Rank 2:         needPrior = true
MPI Rank 2:     ]
MPI Rank 2:     ExperimentalNetworkBuilder = [    // the same as above but with BS. Not active; activate by commenting out the SimpleNetworkBuilder entry above
MPI Rank 2:         layerSizes = 363:512:512:132
MPI Rank 2:         trainingCriterion = 'CE'
MPI Rank 2:         evalCriterion = 'Err'
MPI Rank 2:         applyMeanVarNorm = true
MPI Rank 2:         L = Length(layerSizes)-1    // number of model layers
MPI Rank 2:         features = Input(layerSizes[0], 1, tag='feature') ; labels = Input(layerSizes[Length(layerSizes)-1], 1, tag='label')
MPI Rank 2:         featNorm = if applyMeanVarNorm
MPI Rank 2:                    then MeanVarNorm(features)
MPI Rank 2:                    else features
MPI Rank 2:         layers[layer:1..L-1] = if layer > 1
MPI Rank 2:                                then SBFF(layers[layer-1].Eh, layerSizes[layer], layerSizes[layer-1])
MPI Rank 2:                                else SBFF(featNorm, layerSizes[layer], layerSizes[layer-1])
MPI Rank 2:         outLayer = BFF(layers[L-1].Eh, layerSizes[L], layerSizes[L-1])
MPI Rank 2:         outZ = outLayer.z        // + PastValue(layerSizes[L], 1, outLayer.z)
MPI Rank 2:         CE = if trainingCriterion == 'CE'
MPI Rank 2:              then CrossEntropyWithSoftmax(labels, outZ, tag='criterion')
MPI Rank 2:              else Fail('unknown trainingCriterion ' + trainingCriterion)
MPI Rank 2:         Err = if evalCriterion == 'Err' then
MPI Rank 2:               ClassificationError(labels, outZ, tag='evaluation')
MPI Rank 2:               else Fail('unknown evalCriterion ' + evalCriterion)
MPI Rank 2:         logPrior = LogPrior(labels)
MPI Rank 2:         // TODO: how to add a tag to an infix operation?
MPI Rank 2:         ScaledLogLikelihood = Minus (outZ, logPrior, tag='output')
MPI Rank 2:     ]
MPI Rank 2:     SGD = [
MPI Rank 2:         epochSize = 20480
MPI Rank 2:         minibatchSize = 64:256:1024
MPI Rank 2:         learningRatesPerMB = 1.0:0.5:0.1
MPI Rank 2:         numMBsToShowResult = 10
MPI Rank 2:         momentumPerMB = 0.9:0.656119
MPI Rank 2:         dropoutRate = 0.0
MPI Rank 2:         maxEpochs = 3
MPI Rank 2:         keepCheckPointFiles = true
MPI Rank 2:         clippingThresholdPerSample = 1#INF
MPI Rank 2:         ParallelTrain = [
MPI Rank 2:             parallelizationMethod = "DataParallelSGD"
MPI Rank 2:             distributedMBReading = true
MPI Rank 2:             DataParallelSGD = [
MPI Rank 2:                 gradientBits = 32
MPI Rank 2:             ]
MPI Rank 2:         ]
MPI Rank 2:         AutoAdjust = [
MPI Rank 2:             reduceLearnRateIfImproveLessThan = 0
MPI Rank 2:             loadBestModel = true
MPI Rank 2:             increaseLearnRateIfImproveMoreThan = 1000000000
MPI Rank 2:             learnRateDecreaseFactor = 0.5
MPI Rank 2:             learnRateIncreaseFactor = 1.382
MPI Rank 2:             autoAdjustLR = "adjustAfterEpoch"
MPI Rank 2:         ]
MPI Rank 2:     ]
MPI Rank 2:     reader = [
MPI Rank 2:         readerType = "HTKMLFReader"
MPI Rank 2:         readMethod = "blockRandomize"
MPI Rank 2:         miniBatchMode = "partial"
MPI Rank 2:         randomize = "auto"
MPI Rank 2:         verbosity = 0
MPI Rank 2:         useMersenneTwisterRand=true
MPI Rank 2:         features = [
MPI Rank 2:             dim = 363
MPI Rank 2:             type = "real"
MPI Rank 2:             scpFile = "glob_0000.scp"
MPI Rank 2:         ]
MPI Rank 2:         labels = [
MPI Rank 2:             mlfFile = "$DataDir$/glob_0000.mlf"
MPI Rank 2:             labelMappingFile = "$DataDir$/state.list"
MPI Rank 2:             labelDim = 132
MPI Rank 2:             labelType = "category"
MPI Rank 2:         ]
MPI Rank 2:     ]
MPI Rank 2: ]
MPI Rank 2: currentDirectory=C:\jenkins\workspace\CNTK-Test-Windows-W1\Tests\EndToEndTests\Speech\Data
MPI Rank 2: RunDir=C:\Users\svcphil\AppData\Local\Temp\cntk-test-20160816030157.855216\Speech\DNN_ParallelNoQuantizationBufferedAsyncGradientAggregation@release_gpu
MPI Rank 2: DataDir=C:\jenkins\workspace\CNTK-Test-Windows-W1\Tests\EndToEndTests\Speech\Data
MPI Rank 2: ConfigDir=C:\jenkins\workspace\CNTK-Test-Windows-W1\Tests\EndToEndTests\Speech\DNN
MPI Rank 2: OutputDir=C:\Users\svcphil\AppData\Local\Temp\cntk-test-20160816030157.855216\Speech\DNN_ParallelNoQuantizationBufferedAsyncGradientAggregation@release_gpu
MPI Rank 2: DeviceId=0
MPI Rank 2: timestamping=true
MPI Rank 2: numCPUThreads=2
MPI Rank 2: precision=double
MPI Rank 2: speechTrain=[SGD=[ParallelTrain=[DataParallelSGD=[gradientBits=64]]]]
MPI Rank 2: speechTrain=[SGD=[ParallelTrain=[DataParallelSGD=[useBufferedAsyncGradientAggregation=true]]]]
MPI Rank 2: speechTrain=[SGD=[ParallelTrain=[parallelizationStartEpoch=2]]]
MPI Rank 2: speechTrain=[SGD=[maxEpochs=4]]
MPI Rank 2: speechTrain=[SGD=[ParallelTrain=[syncPerfStats=5]]]
MPI Rank 2: stderr=C:\Users\svcphil\AppData\Local\Temp\cntk-test-20160816030157.855216\Speech\DNN_ParallelNoQuantizationBufferedAsyncGradientAggregation@release_gpu/stderr
MPI Rank 2: 
MPI Rank 2: 08/16/2016 03:04:11: <<<<<<<<<<<<<<<<<<<< RAW CONFIG (VARIABLES NOT RESOLVED)  <<<<<<<<<<<<<<<<<<<<
MPI Rank 2: 
MPI Rank 2: 08/16/2016 03:04:11: >>>>>>>>>>>>>>>>>>>> RAW CONFIG WITH ALL VARIABLES RESOLVED >>>>>>>>>>>>>>>>>>>>
MPI Rank 2: 08/16/2016 03:04:11: precision = "float"
MPI Rank 2: command = speechTrain
MPI Rank 2: deviceId = 0
MPI Rank 2: parallelTrain = true
MPI Rank 2: speechTrain = [
MPI Rank 2:     action = "train"
MPI Rank 2:     modelPath = "C:\Users\svcphil\AppData\Local\Temp\cntk-test-20160816030157.855216\Speech\DNN_ParallelNoQuantizationBufferedAsyncGradientAggregation@release_gpu/models/cntkSpeech.dnn"
MPI Rank 2:     deviceId = 0
MPI Rank 2:     traceLevel = 1
MPI Rank 2:     SimpleNetworkBuilder = [
MPI Rank 2:         layerSizes = 363:512:512:132
MPI Rank 2:         trainingCriterion = "CrossEntropyWithSoftmax"
MPI Rank 2:         evalCriterion = "ClassificationError"
MPI Rank 2:         layerTypes = "Sigmoid"
MPI Rank 2:         initValueScale = 1.0
MPI Rank 2:         applyMeanVarNorm = true
MPI Rank 2:         uniformInit = true
MPI Rank 2:         needPrior = true
MPI Rank 2:     ]
MPI Rank 2:     ExperimentalNetworkBuilder = [    // the same as above but with BS. Not active; activate by commenting out the SimpleNetworkBuilder entry above
MPI Rank 2:         layerSizes = 363:512:512:132
MPI Rank 2:         trainingCriterion = 'CE'
MPI Rank 2:         evalCriterion = 'Err'
MPI Rank 2:         applyMeanVarNorm = true
MPI Rank 2:         L = Length(layerSizes)-1    // number of model layers
MPI Rank 2:         features = Input(layerSizes[0], 1, tag='feature') ; labels = Input(layerSizes[Length(layerSizes)-1], 1, tag='label')
MPI Rank 2:         featNorm = if applyMeanVarNorm
MPI Rank 2:                    then MeanVarNorm(features)
MPI Rank 2:                    else features
MPI Rank 2:         layers[layer:1..L-1] = if layer > 1
MPI Rank 2:                                then SBFF(layers[layer-1].Eh, layerSizes[layer], layerSizes[layer-1])
MPI Rank 2:                                else SBFF(featNorm, layerSizes[layer], layerSizes[layer-1])
MPI Rank 2:         outLayer = BFF(layers[L-1].Eh, layerSizes[L], layerSizes[L-1])
MPI Rank 2:         outZ = outLayer.z        // + PastValue(layerSizes[L], 1, outLayer.z)
MPI Rank 2:         CE = if trainingCriterion == 'CE'
MPI Rank 2:              then CrossEntropyWithSoftmax(labels, outZ, tag='criterion')
MPI Rank 2:              else Fail('unknown trainingCriterion ' + trainingCriterion)
MPI Rank 2:         Err = if evalCriterion == 'Err' then
MPI Rank 2:               ClassificationError(labels, outZ, tag='evaluation')
MPI Rank 2:               else Fail('unknown evalCriterion ' + evalCriterion)
MPI Rank 2:         logPrior = LogPrior(labels)
MPI Rank 2:         // TODO: how to add a tag to an infix operation?
MPI Rank 2:         ScaledLogLikelihood = Minus (outZ, logPrior, tag='output')
MPI Rank 2:     ]
MPI Rank 2:     SGD = [
MPI Rank 2:         epochSize = 20480
MPI Rank 2:         minibatchSize = 64:256:1024
MPI Rank 2:         learningRatesPerMB = 1.0:0.5:0.1
MPI Rank 2:         numMBsToShowResult = 10
MPI Rank 2:         momentumPerMB = 0.9:0.656119
MPI Rank 2:         dropoutRate = 0.0
MPI Rank 2:         maxEpochs = 3
MPI Rank 2:         keepCheckPointFiles = true
MPI Rank 2:         clippingThresholdPerSample = 1#INF
MPI Rank 2:         ParallelTrain = [
MPI Rank 2:             parallelizationMethod = "DataParallelSGD"
MPI Rank 2:             distributedMBReading = true
MPI Rank 2:             DataParallelSGD = [
MPI Rank 2:                 gradientBits = 32
MPI Rank 2:             ]
MPI Rank 2:         ]
MPI Rank 2:         AutoAdjust = [
MPI Rank 2:             reduceLearnRateIfImproveLessThan = 0
MPI Rank 2:             loadBestModel = true
MPI Rank 2:             increaseLearnRateIfImproveMoreThan = 1000000000
MPI Rank 2:             learnRateDecreaseFactor = 0.5
MPI Rank 2:             learnRateIncreaseFactor = 1.382
MPI Rank 2:             autoAdjustLR = "adjustAfterEpoch"
MPI Rank 2:         ]
MPI Rank 2:     ]
MPI Rank 2:     reader = [
MPI Rank 2:         readerType = "HTKMLFReader"
MPI Rank 2:         readMethod = "blockRandomize"
MPI Rank 2:         miniBatchMode = "partial"
MPI Rank 2:         randomize = "auto"
MPI Rank 2:         verbosity = 0
MPI Rank 2:         useMersenneTwisterRand=true
MPI Rank 2:         features = [
MPI Rank 2:             dim = 363
MPI Rank 2:             type = "real"
MPI Rank 2:             scpFile = "glob_0000.scp"
MPI Rank 2:         ]
MPI Rank 2:         labels = [
MPI Rank 2:             mlfFile = "C:\jenkins\workspace\CNTK-Test-Windows-W1\Tests\EndToEndTests\Speech\Data/glob_0000.mlf"
MPI Rank 2:             labelMappingFile = "C:\jenkins\workspace\CNTK-Test-Windows-W1\Tests\EndToEndTests\Speech\Data/state.list"
MPI Rank 2:             labelDim = 132
MPI Rank 2:             labelType = "category"
MPI Rank 2:         ]
MPI Rank 2:     ]
MPI Rank 2: ]
MPI Rank 2: currentDirectory=C:\jenkins\workspace\CNTK-Test-Windows-W1\Tests\EndToEndTests\Speech\Data
MPI Rank 2: RunDir=C:\Users\svcphil\AppData\Local\Temp\cntk-test-20160816030157.855216\Speech\DNN_ParallelNoQuantizationBufferedAsyncGradientAggregation@release_gpu
MPI Rank 2: DataDir=C:\jenkins\workspace\CNTK-Test-Windows-W1\Tests\EndToEndTests\Speech\Data
MPI Rank 2: ConfigDir=C:\jenkins\workspace\CNTK-Test-Windows-W1\Tests\EndToEndTests\Speech\DNN
MPI Rank 2: OutputDir=C:\Users\svcphil\AppData\Local\Temp\cntk-test-20160816030157.855216\Speech\DNN_ParallelNoQuantizationBufferedAsyncGradientAggregation@release_gpu
MPI Rank 2: DeviceId=0
MPI Rank 2: timestamping=true
MPI Rank 2: numCPUThreads=2
MPI Rank 2: precision=double
MPI Rank 2: speechTrain=[SGD=[ParallelTrain=[DataParallelSGD=[gradientBits=64]]]]
MPI Rank 2: speechTrain=[SGD=[ParallelTrain=[DataParallelSGD=[useBufferedAsyncGradientAggregation=true]]]]
MPI Rank 2: speechTrain=[SGD=[ParallelTrain=[parallelizationStartEpoch=2]]]
MPI Rank 2: speechTrain=[SGD=[maxEpochs=4]]
MPI Rank 2: speechTrain=[SGD=[ParallelTrain=[syncPerfStats=5]]]
MPI Rank 2: stderr=C:\Users\svcphil\AppData\Local\Temp\cntk-test-20160816030157.855216\Speech\DNN_ParallelNoQuantizationBufferedAsyncGradientAggregation@release_gpu/stderr
MPI Rank 2: 
MPI Rank 2: 08/16/2016 03:04:11: <<<<<<<<<<<<<<<<<<<< RAW CONFIG WITH ALL VARIABLES RESOLVED <<<<<<<<<<<<<<<<<<<<
MPI Rank 2: 
MPI Rank 2: 08/16/2016 03:04:11: >>>>>>>>>>>>>>>>>>>> PROCESSED CONFIG WITH ALL VARIABLES RESOLVED >>>>>>>>>>>>>>>>>>>>
MPI Rank 2: configparameters: cntk.cntk:command=speechTrain
MPI Rank 2: configparameters: cntk.cntk:ConfigDir=C:\jenkins\workspace\CNTK-Test-Windows-W1\Tests\EndToEndTests\Speech\DNN
MPI Rank 2: configparameters: cntk.cntk:currentDirectory=C:\jenkins\workspace\CNTK-Test-Windows-W1\Tests\EndToEndTests\Speech\Data
MPI Rank 2: configparameters: cntk.cntk:DataDir=C:\jenkins\workspace\CNTK-Test-Windows-W1\Tests\EndToEndTests\Speech\Data
MPI Rank 2: configparameters: cntk.cntk:deviceId=0
MPI Rank 2: configparameters: cntk.cntk:numCPUThreads=2
MPI Rank 2: configparameters: cntk.cntk:OutputDir=C:\Users\svcphil\AppData\Local\Temp\cntk-test-20160816030157.855216\Speech\DNN_ParallelNoQuantizationBufferedAsyncGradientAggregation@release_gpu
MPI Rank 2: configparameters: cntk.cntk:parallelTrain=true
MPI Rank 2: configparameters: cntk.cntk:precision=double
MPI Rank 2: configparameters: cntk.cntk:RunDir=C:\Users\svcphil\AppData\Local\Temp\cntk-test-20160816030157.855216\Speech\DNN_ParallelNoQuantizationBufferedAsyncGradientAggregation@release_gpu
MPI Rank 2: configparameters: cntk.cntk:speechTrain=[
MPI Rank 2:     action = "train"
MPI Rank 2:     modelPath = "C:\Users\svcphil\AppData\Local\Temp\cntk-test-20160816030157.855216\Speech\DNN_ParallelNoQuantizationBufferedAsyncGradientAggregation@release_gpu/models/cntkSpeech.dnn"
MPI Rank 2:     deviceId = 0
MPI Rank 2:     traceLevel = 1
MPI Rank 2:     SimpleNetworkBuilder = [
MPI Rank 2:         layerSizes = 363:512:512:132
MPI Rank 2:         trainingCriterion = "CrossEntropyWithSoftmax"
MPI Rank 2:         evalCriterion = "ClassificationError"
MPI Rank 2:         layerTypes = "Sigmoid"
MPI Rank 2:         initValueScale = 1.0
MPI Rank 2:         applyMeanVarNorm = true
MPI Rank 2:         uniformInit = true
MPI Rank 2:         needPrior = true
MPI Rank 2:     ]
MPI Rank 2:     ExperimentalNetworkBuilder = [    // the same as above but with BS. Not active; activate by commenting out the SimpleNetworkBuilder entry above
MPI Rank 2:         layerSizes = 363:512:512:132
MPI Rank 2:         trainingCriterion = 'CE'
MPI Rank 2:         evalCriterion = 'Err'
MPI Rank 2:         applyMeanVarNorm = true
MPI Rank 2:         L = Length(layerSizes)-1    // number of model layers
MPI Rank 2:         features = Input(layerSizes[0], 1, tag='feature') ; labels = Input(layerSizes[Length(layerSizes)-1], 1, tag='label')
MPI Rank 2:         featNorm = if applyMeanVarNorm
MPI Rank 2:                    then MeanVarNorm(features)
MPI Rank 2:                    else features
MPI Rank 2:         layers[layer:1..L-1] = if layer > 1
MPI Rank 2:                                then SBFF(layers[layer-1].Eh, layerSizes[layer], layerSizes[layer-1])
MPI Rank 2:                                else SBFF(featNorm, layerSizes[layer], layerSizes[layer-1])
MPI Rank 2:         outLayer = BFF(layers[L-1].Eh, layerSizes[L], layerSizes[L-1])
MPI Rank 2:         outZ = outLayer.z        // + PastValue(layerSizes[L], 1, outLayer.z)
MPI Rank 2:         CE = if trainingCriterion == 'CE'
MPI Rank 2:              then CrossEntropyWithSoftmax(labels, outZ, tag='criterion')
MPI Rank 2:              else Fail('unknown trainingCriterion ' + trainingCriterion)
MPI Rank 2:         Err = if evalCriterion == 'Err' then
MPI Rank 2:               ClassificationError(labels, outZ, tag='evaluation')
MPI Rank 2:               else Fail('unknown evalCriterion ' + evalCriterion)
MPI Rank 2:         logPrior = LogPrior(labels)
MPI Rank 2:         // TODO: how to add a tag to an infix operation?
MPI Rank 2:         ScaledLogLikelihood = Minus (outZ, logPrior, tag='output')
MPI Rank 2:     ]
MPI Rank 2:     SGD = [
MPI Rank 2:         epochSize = 20480
MPI Rank 2:         minibatchSize = 64:256:1024
MPI Rank 2:         learningRatesPerMB = 1.0:0.5:0.1
MPI Rank 2:         numMBsToShowResult = 10
MPI Rank 2:         momentumPerMB = 0.9:0.656119
MPI Rank 2:         dropoutRate = 0.0
MPI Rank 2:         maxEpochs = 3
MPI Rank 2:         keepCheckPointFiles = true
MPI Rank 2:         clippingThresholdPerSample = 1#INF
MPI Rank 2:         ParallelTrain = [
MPI Rank 2:             parallelizationMethod = "DataParallelSGD"
MPI Rank 2:             distributedMBReading = true
MPI Rank 2:             DataParallelSGD = [
MPI Rank 2:                 gradientBits = 32
MPI Rank 2:             ]
MPI Rank 2:         ]
MPI Rank 2:         AutoAdjust = [
MPI Rank 2:             reduceLearnRateIfImproveLessThan = 0
MPI Rank 2:             loadBestModel = true
MPI Rank 2:             increaseLearnRateIfImproveMoreThan = 1000000000
MPI Rank 2:             learnRateDecreaseFactor = 0.5
MPI Rank 2:             learnRateIncreaseFactor = 1.382
MPI Rank 2:             autoAdjustLR = "adjustAfterEpoch"
MPI Rank 2:         ]
MPI Rank 2:     ]
MPI Rank 2:     reader = [
MPI Rank 2:         readerType = "HTKMLFReader"
MPI Rank 2:         readMethod = "blockRandomize"
MPI Rank 2:         miniBatchMode = "partial"
MPI Rank 2:         randomize = "auto"
MPI Rank 2:         verbosity = 0
MPI Rank 2:         useMersenneTwisterRand=true
MPI Rank 2:         features = [
MPI Rank 2:             dim = 363
MPI Rank 2:             type = "real"
MPI Rank 2:             scpFile = "glob_0000.scp"
MPI Rank 2:         ]
MPI Rank 2:         labels = [
MPI Rank 2:             mlfFile = "C:\jenkins\workspace\CNTK-Test-Windows-W1\Tests\EndToEndTests\Speech\Data/glob_0000.mlf"
MPI Rank 2:             labelMappingFile = "C:\jenkins\workspace\CNTK-Test-Windows-W1\Tests\EndToEndTests\Speech\Data/state.list"
MPI Rank 2:             labelDim = 132
MPI Rank 2:             labelType = "category"
MPI Rank 2:         ]
MPI Rank 2:     ]
MPI Rank 2: ] [SGD=[ParallelTrain=[DataParallelSGD=[gradientBits=64]]]] [SGD=[ParallelTrain=[DataParallelSGD=[useBufferedAsyncGradientAggregation=true]]]] [SGD=[ParallelTrain=[parallelizationStartEpoch=2]]] [SGD=[maxEpochs=4]] [SGD=[ParallelTrain=[syncPerfStats=5]]]
MPI Rank 2: 
MPI Rank 2: configparameters: cntk.cntk:stderr=C:\Users\svcphil\AppData\Local\Temp\cntk-test-20160816030157.855216\Speech\DNN_ParallelNoQuantizationBufferedAsyncGradientAggregation@release_gpu/stderr
MPI Rank 2: configparameters: cntk.cntk:timestamping=true
MPI Rank 2: 08/16/2016 03:04:11: <<<<<<<<<<<<<<<<<<<< PROCESSED CONFIG WITH ALL VARIABLES RESOLVED <<<<<<<<<<<<<<<<<<<<
MPI Rank 2: 08/16/2016 03:04:11: Commands: speechTrain
MPI Rank 2: 08/16/2016 03:04:11: Precision = "double"
MPI Rank 2: 08/16/2016 03:04:11: Using 2 CPU threads.
MPI Rank 2: 08/16/2016 03:04:11: CNTKModelPath: C:\Users\svcphil\AppData\Local\Temp\cntk-test-20160816030157.855216\Speech\DNN_ParallelNoQuantizationBufferedAsyncGradientAggregation@release_gpu/models/cntkSpeech.dnn
MPI Rank 2: 08/16/2016 03:04:11: CNTKCommandTrainInfo: speechTrain : 4
MPI Rank 2: 08/16/2016 03:04:11: CNTKCommandTrainInfo: CNTKNoMoreCommands_Total : 4
MPI Rank 2: 
MPI Rank 2: 08/16/2016 03:04:11: ##############################################################################
MPI Rank 2: 08/16/2016 03:04:11: #                                                                            #
MPI Rank 2: 08/16/2016 03:04:11: # Action "train"                                                             #
MPI Rank 2: 08/16/2016 03:04:11: #                                                                            #
MPI Rank 2: 08/16/2016 03:04:11: ##############################################################################
MPI Rank 2: 
MPI Rank 2: 08/16/2016 03:04:11: CNTKCommandTrainBegin: speechTrain
MPI Rank 2: SimpleNetworkBuilder Using GPU 0
MPI Rank 2: reading script file glob_0000.scp ... 948 entries
MPI Rank 2: total 132 state names in state list C:\jenkins\workspace\CNTK-Test-Windows-W1\Tests\EndToEndTests\Speech\Data/state.list
MPI Rank 2: htkmlfreader: reading MLF file C:\jenkins\workspace\CNTK-Test-Windows-W1\Tests\EndToEndTests\Speech\Data/glob_0000.mlf ... total 948 entries
MPI Rank 2: ...............................................................................................feature set 0: 252734 frames in 948 out of 948 utterances
MPI Rank 2: label set 0: 129 classes
MPI Rank 2: minibatchutterancesource: 948 utterances grouped into 3 chunks, av. chunk size: 316.0 utterances, 84244.7 frames
MPI Rank 2: 
MPI Rank 2: 08/16/2016 03:04:12: Creating virgin network.
MPI Rank 2: Node 'W0' (LearnableParameter operation): Initializing Parameter[512 x 363] <- 0.000000.
MPI Rank 2: Node 'W0' (LearnableParameter operation): Initializing Parameter[512 x 363] <- uniform(seed=1, range=0.050000*1.000000, onCPU=false).
MPI Rank 2: Microsoft::MSR::CNTK::GPUMatrix<ElemType>::SetUniformRandomValue (GPU): creating curand object with seed 1, sizeof(ElemType)==8
MPI Rank 2: Node 'B0' (LearnableParameter operation): Initializing Parameter[512 x 1] <- 0.000000.
MPI Rank 2: Node 'B0' (LearnableParameter operation): Initializing Parameter[512 x 1] <- 0.000000.
MPI Rank 2: Node 'W1' (LearnableParameter operation): Initializing Parameter[512 x 512] <- 0.000000.
MPI Rank 2: Node 'W1' (LearnableParameter operation): Initializing Parameter[512 x 512] <- uniform(seed=2, range=0.050000*1.000000, onCPU=false).
MPI Rank 2: Node 'B1' (LearnableParameter operation): Initializing Parameter[512 x 1] <- 0.000000.
MPI Rank 2: Node 'B1' (LearnableParameter operation): Initializing Parameter[512 x 1] <- 0.000000.
MPI Rank 2: Node 'W2' (LearnableParameter operation): Initializing Parameter[132 x 512] <- 0.000000.
MPI Rank 2: Node 'W2' (LearnableParameter operation): Initializing Parameter[132 x 512] <- uniform(seed=3, range=0.050000*1.000000, onCPU=false).
MPI Rank 2: Node 'B2' (LearnableParameter operation): Initializing Parameter[132 x 1] <- 0.000000.
MPI Rank 2: Node 'B2' (LearnableParameter operation): Initializing Parameter[132 x 1] <- 0.000000.
MPI Rank 2: 
MPI Rank 2: Post-processing network...
MPI Rank 2: 
MPI Rank 2: 7 roots:
MPI Rank 2: 	CrossEntropyWithSoftmax = CrossEntropyWithSoftmax()
MPI Rank 2: 	EvalClassificationError = ClassificationError()
MPI Rank 2: 	InvStdOfFeatures = InvStdDev()
MPI Rank 2: 	MeanOfFeatures = Mean()
MPI Rank 2: 	PosteriorProb = Softmax()
MPI Rank 2: 	Prior = Mean()
MPI Rank 2: 	ScaledLogLikelihood = Minus()
MPI Rank 2: 
MPI Rank 2: Validating network. 25 nodes to process in pass 1.
MPI Rank 2: 
MPI Rank 2: Validating --> labels = InputValue() :  -> [132 x *]
MPI Rank 2: Validating --> W2 = LearnableParameter() :  -> [132 x 512]
MPI Rank 2: Validating --> W1 = LearnableParameter() :  -> [512 x 512]
MPI Rank 2: Validating --> W0 = LearnableParameter() :  -> [512 x 363]
MPI Rank 2: Validating --> features = InputValue() :  -> [363 x *]
MPI Rank 2: Validating --> MeanOfFeatures = Mean (features) : [363 x *] -> [363]
MPI Rank 2: Validating --> InvStdOfFeatures = InvStdDev (features) : [363 x *] -> [363]
MPI Rank 2: Validating --> MVNormalizedFeatures = PerDimMeanVarNormalization (features, MeanOfFeatures, InvStdOfFeatures) : [363 x *], [363], [363] -> [363 x *]
MPI Rank 2: Validating --> W0*features = Times (W0, MVNormalizedFeatures) : [512 x 363], [363 x *] -> [512 x *]
MPI Rank 2: Validating --> B0 = LearnableParameter() :  -> [512 x 1]
MPI Rank 2: Validating --> W0*features+B0 = Plus (W0*features, B0) : [512 x *], [512 x 1] -> [512 x 1 x *]
MPI Rank 2: Validating --> H1 = Sigmoid (W0*features+B0) : [512 x 1 x *] -> [512 x 1 x *]
MPI Rank 2: Validating --> W1*H1 = Times (W1, H1) : [512 x 512], [512 x 1 x *] -> [512 x 1 x *]
MPI Rank 2: Validating --> B1 = LearnableParameter() :  -> [512 x 1]
MPI Rank 2: Validating --> W1*H1+B1 = Plus (W1*H1, B1) : [512 x 1 x *], [512 x 1] -> [512 x 1 x *]
MPI Rank 2: Validating --> H2 = Sigmoid (W1*H1+B1) : [512 x 1 x *] -> [512 x 1 x *]
MPI Rank 2: Validating --> W2*H1 = Times (W2, H2) : [132 x 512], [512 x 1 x *] -> [132 x 1 x *]
MPI Rank 2: Validating --> B2 = LearnableParameter() :  -> [132 x 1]
MPI Rank 2: Validating --> HLast = Plus (W2*H1, B2) : [132 x 1 x *], [132 x 1] -> [132 x 1 x *]
MPI Rank 2: Validating --> CrossEntropyWithSoftmax = CrossEntropyWithSoftmax (labels, HLast) : [132 x *], [132 x 1 x *] -> [1]
MPI Rank 2: Validating --> EvalClassificationError = ClassificationError (labels, HLast) : [132 x *], [132 x 1 x *] -> [1]
MPI Rank 2: Validating --> PosteriorProb = Softmax (HLast) : [132 x 1 x *] -> [132 x 1 x *]
MPI Rank 2: Validating --> Prior = Mean (labels) : [132 x *] -> [132]
MPI Rank 2: Validating --> LogOfPrior = Log (Prior) : [132] -> [132]
MPI Rank 2: Validating --> ScaledLogLikelihood = Minus (HLast, LogOfPrior) : [132 x 1 x *], [132] -> [132 x 1 x *]
MPI Rank 2: 
MPI Rank 2: Validating network. 17 nodes to process in pass 2.
MPI Rank 2: 
MPI Rank 2: 
MPI Rank 2: Validating network, final pass.
MPI Rank 2: 
MPI Rank 2: 
MPI Rank 2: 
MPI Rank 2: 12 out of 25 nodes do not share the minibatch layout with the input data.
MPI Rank 2: 
MPI Rank 2: Post-processing network complete.
MPI Rank 2: 
MPI Rank 2: 08/16/2016 03:04:12: Created model with 25 nodes on GPU 0.
MPI Rank 2: 
MPI Rank 2: 08/16/2016 03:04:12: Training criterion node(s):
MPI Rank 2: 08/16/2016 03:04:12: 	CrossEntropyWithSoftmax = CrossEntropyWithSoftmax
MPI Rank 2: 
<<<<<<< HEAD
MPI Rank 2: 05/03/2016 14:23:27: 	EvalClassificationError = ClassificationError
=======
MPI Rank 2: 08/16/2016 03:04:12: Evaluation criterion node(s):
MPI Rank 2: 08/16/2016 03:04:12: 	EvalErrorPrediction = ErrorPrediction
>>>>>>> 8493f118
MPI Rank 2: 
MPI Rank 2: 
MPI Rank 2: Allocating matrices for forward and/or backward propagation.
MPI Rank 2: 
MPI Rank 2: Memory Sharing: Out of 40 matrices, 19 are shared as 8, and 21 are not shared.
MPI Rank 2: 
<<<<<<< HEAD
MPI Rank 2: 0000000000000000: {[EvalClassificationError Gradient[1]] [InvStdOfFeatures Gradient[363]] [LogOfPrior Gradient[132]] [MVNormalizedFeatures Gradient[363 x *]] [MeanOfFeatures Gradient[363]] [PosteriorProb Gradient[132 x 1 x *]] [PosteriorProb Value[132 x 1 x *]] [Prior Gradient[132]] [ScaledLogLikelihood Gradient[132 x 1 x *]] [features Gradient[363 x *]] [labels Gradient[132 x *]] }
MPI Rank 2: 000000FD9FDB7050: {[B1 Value[512 x 1]] }
MPI Rank 2: 000000FD9FDB7190: {[B0 Value[512 x 1]] }
MPI Rank 2: 000000FD9FDB7550: {[W2 Value[132 x 512]] }
MPI Rank 2: 000000FD9FDB7870: {[InvStdOfFeatures Value[363]] }
MPI Rank 2: 000000FD9FDB7910: {[W1 Value[512 x 512]] }
MPI Rank 2: 000000FD9FDB7AF0: {[B2 Value[132 x 1]] }
MPI Rank 2: 000000FD9FDB81D0: {[MeanOfFeatures Value[363]] }
MPI Rank 2: 000000FD9FDB8630: {[W0 Value[512 x 363]] }
MPI Rank 2: 000000FDA047FCB0: {[CrossEntropyWithSoftmax Gradient[1]] }
MPI Rank 2: 000000FDA047FFD0: {[HLast Value[132 x 1 x *]] [W2 Gradient[132 x 512]] }
MPI Rank 2: 000000FDA0480110: {[MVNormalizedFeatures Value[363 x *]] }
MPI Rank 2: 000000FDA04801B0: {[W2*H1 Gradient[132 x 1 x *]] }
MPI Rank 2: 000000FDA0480390: {[B0 Gradient[512 x 1]] [H1 Gradient[512 x 1 x *]] [W1*H1+B1 Gradient[512 x 1 x *]] [W2*H1 Value[132 x 1 x *]] }
MPI Rank 2: 000000FDA0480570: {[Prior Value[132]] }
MPI Rank 2: 000000FDA0480610: {[EvalClassificationError Value[1]] }
MPI Rank 2: 000000FDA04806B0: {[H1 Value[512 x 1 x *]] [W0*features Gradient[512 x *]] }
MPI Rank 2: 000000FDA0480750: {[H2 Value[512 x 1 x *]] [W1*H1 Gradient[512 x 1 x *]] }
MPI Rank 2: 000000FDA04807F0: {[labels Value[132 x *]] }
MPI Rank 2: 000000FDA0480890: {[W1 Gradient[512 x 512]] [W1*H1+B1 Value[512 x 1 x *]] }
MPI Rank 2: 000000FDA0480A70: {[ScaledLogLikelihood Value[132 x 1 x *]] }
MPI Rank 2: 000000FDA0480C50: {[LogOfPrior Value[132]] }
MPI Rank 2: 000000FDA0480E30: {[W0*features+B0 Gradient[512 x 1 x *]] [W1*H1 Value[512 x 1 x *]] }
MPI Rank 2: 000000FDA0480F70: {[CrossEntropyWithSoftmax Value[1]] }
MPI Rank 2: 000000FDA0481010: {[W0 Gradient[512 x 363]] [W0*features+B0 Value[512 x 1 x *]] }
MPI Rank 2: 000000FDA0481150: {[B1 Gradient[512 x 1]] [H2 Gradient[512 x 1 x *]] [HLast Gradient[132 x 1 x *]] }
MPI Rank 2: 000000FDA0481790: {[B2 Gradient[132 x 1]] }
MPI Rank 2: 000000FDA0481970: {[W0*features Value[512 x *]] }
MPI Rank 2: 000000FDFEE4C320: {[features Value[363 x *]] }
=======
MPI Rank 2: 	{ W0 : [512 x 363] (gradient)
MPI Rank 2: 	  W0*features+B0 : [512 x 1 x *] }
MPI Rank 2: 	{ H1 : [512 x 1 x *]
MPI Rank 2: 	  W0*features : [512 x *] (gradient) }
MPI Rank 2: 	{ W0*features+B0 : [512 x 1 x *] (gradient)
MPI Rank 2: 	  W1*H1 : [512 x 1 x *] }
MPI Rank 2: 	{ B0 : [512 x 1] (gradient)
MPI Rank 2: 	  H1 : [512 x 1 x *] (gradient)
MPI Rank 2: 	  W1*H1+B1 : [512 x 1 x *] (gradient)
MPI Rank 2: 	  W2*H1 : [132 x 1 x *] }
MPI Rank 2: 	{ B1 : [512 x 1] (gradient)
MPI Rank 2: 	  H2 : [512 x 1 x *] (gradient)
MPI Rank 2: 	  HLast : [132 x 1 x *] (gradient) }
MPI Rank 2: 	{ W1 : [512 x 512] (gradient)
MPI Rank 2: 	  W1*H1+B1 : [512 x 1 x *] }
MPI Rank 2: 	{ HLast : [132 x 1 x *]
MPI Rank 2: 	  W2 : [132 x 512] (gradient) }
MPI Rank 2: 	{ H2 : [512 x 1 x *]
MPI Rank 2: 	  W1*H1 : [512 x 1 x *] (gradient) }
>>>>>>> 8493f118
MPI Rank 2: 
MPI Rank 2: 
MPI Rank 2: 08/16/2016 03:04:12: Training 516740 parameters in 6 out of 6 parameter tensors and 15 nodes with gradient:
MPI Rank 2: 
MPI Rank 2: 08/16/2016 03:04:12: 	Node 'B0' (LearnableParameter operation) : [512 x 1]
MPI Rank 2: 08/16/2016 03:04:12: 	Node 'B1' (LearnableParameter operation) : [512 x 1]
MPI Rank 2: 08/16/2016 03:04:12: 	Node 'B2' (LearnableParameter operation) : [132 x 1]
MPI Rank 2: 08/16/2016 03:04:12: 	Node 'W0' (LearnableParameter operation) : [512 x 363]
MPI Rank 2: 08/16/2016 03:04:12: 	Node 'W1' (LearnableParameter operation) : [512 x 512]
MPI Rank 2: 08/16/2016 03:04:12: 	Node 'W2' (LearnableParameter operation) : [132 x 512]
MPI Rank 2: 
MPI Rank 2: 
MPI Rank 2: 08/16/2016 03:04:12: Precomputing --> 3 PreCompute nodes found.
MPI Rank 2: 
MPI Rank 2: 08/16/2016 03:04:12: 	MeanOfFeatures = Mean()
MPI Rank 2: 08/16/2016 03:04:12: 	InvStdOfFeatures = InvStdDev()
MPI Rank 2: 08/16/2016 03:04:12: 	Prior = Mean()
MPI Rank 2: minibatchiterator: epoch 0: frames [0..252734] (first utterance at frame 0), data subset 0 of 1, with 1 datapasses
MPI Rank 2: requiredata: determined feature kind as 33-dimensional 'USER' with frame shift 10.0 ms
MPI Rank 2: 
MPI Rank 2: 08/16/2016 03:04:17: Precomputing --> Completed.
MPI Rank 2: 
MPI Rank 2: 
MPI Rank 2: 08/16/2016 03:04:17: Starting Epoch 1: learning rate per sample = 0.015625  effective momentum = 0.900000  momentum as time constant = 607.4 samples
MPI Rank 2: minibatchiterator: epoch 0: frames [0..20480] (first utterance at frame 0), data subset 0 of 1, with 1 datapasses
MPI Rank 2: 
<<<<<<< HEAD
MPI Rank 2: 05/03/2016 14:23:31: Starting minibatch loop.
MPI Rank 2: 05/03/2016 14:23:32:  Epoch[ 1 of 4]-Minibatch[   1-  10, 3.13%]: CrossEntropyWithSoftmax = 4.52102408 * 640; EvalClassificationError = 0.92656250 * 640; time = 0.3072s; samplesPerSecond = 2083.7
MPI Rank 2: 05/03/2016 14:23:32:  Epoch[ 1 of 4]-Minibatch[  11-  20, 6.25%]: CrossEntropyWithSoftmax = 4.21764659 * 640; EvalClassificationError = 0.90156250 * 640; time = 0.3123s; samplesPerSecond = 2049.2
MPI Rank 2: 05/03/2016 14:23:32:  Epoch[ 1 of 4]-Minibatch[  21-  30, 9.38%]: CrossEntropyWithSoftmax = 3.92251861 * 640; EvalClassificationError = 0.85000000 * 640; time = 0.3139s; samplesPerSecond = 2038.8
MPI Rank 2: 05/03/2016 14:23:33:  Epoch[ 1 of 4]-Minibatch[  31-  40, 12.50%]: CrossEntropyWithSoftmax = 3.91289446 * 640; EvalClassificationError = 0.88750000 * 640; time = 0.3138s; samplesPerSecond = 2039.3
MPI Rank 2: 05/03/2016 14:23:33:  Epoch[ 1 of 4]-Minibatch[  41-  50, 15.63%]: CrossEntropyWithSoftmax = 3.84057836 * 640; EvalClassificationError = 0.91093750 * 640; time = 0.3135s; samplesPerSecond = 2041.4
MPI Rank 2: 05/03/2016 14:23:33:  Epoch[ 1 of 4]-Minibatch[  51-  60, 18.75%]: CrossEntropyWithSoftmax = 3.71077800 * 640; EvalClassificationError = 0.88437500 * 640; time = 0.3125s; samplesPerSecond = 2048.2
MPI Rank 2: 05/03/2016 14:23:34:  Epoch[ 1 of 4]-Minibatch[  61-  70, 21.88%]: CrossEntropyWithSoftmax = 3.50986627 * 640; EvalClassificationError = 0.81718750 * 640; time = 0.3139s; samplesPerSecond = 2038.6
MPI Rank 2: 05/03/2016 14:23:34:  Epoch[ 1 of 4]-Minibatch[  71-  80, 25.00%]: CrossEntropyWithSoftmax = 3.47993705 * 640; EvalClassificationError = 0.81250000 * 640; time = 0.3144s; samplesPerSecond = 2035.9
MPI Rank 2: 05/03/2016 14:23:34:  Epoch[ 1 of 4]-Minibatch[  81-  90, 28.13%]: CrossEntropyWithSoftmax = 3.33550558 * 640; EvalClassificationError = 0.76718750 * 640; time = 0.3331s; samplesPerSecond = 1921.5
MPI Rank 2: 05/03/2016 14:23:35:  Epoch[ 1 of 4]-Minibatch[  91- 100, 31.25%]: CrossEntropyWithSoftmax = 3.49726054 * 640; EvalClassificationError = 0.80000000 * 640; time = 0.3242s; samplesPerSecond = 1974.3
MPI Rank 2: 05/03/2016 14:23:35:  Epoch[ 1 of 4]-Minibatch[ 101- 110, 34.38%]: CrossEntropyWithSoftmax = 3.21905375 * 640; EvalClassificationError = 0.80000000 * 640; time = 0.3133s; samplesPerSecond = 2043.0
MPI Rank 2: 05/03/2016 14:23:35:  Epoch[ 1 of 4]-Minibatch[ 111- 120, 37.50%]: CrossEntropyWithSoftmax = 3.31461145 * 640; EvalClassificationError = 0.79062500 * 640; time = 0.3120s; samplesPerSecond = 2051.4
MPI Rank 2: 05/03/2016 14:23:36:  Epoch[ 1 of 4]-Minibatch[ 121- 130, 40.63%]: CrossEntropyWithSoftmax = 3.15950802 * 640; EvalClassificationError = 0.77968750 * 640; time = 0.3139s; samplesPerSecond = 2038.7
MPI Rank 2: 05/03/2016 14:23:36:  Epoch[ 1 of 4]-Minibatch[ 131- 140, 43.75%]: CrossEntropyWithSoftmax = 3.07762131 * 640; EvalClassificationError = 0.77187500 * 640; time = 0.3118s; samplesPerSecond = 2052.6
MPI Rank 2: 05/03/2016 14:23:36:  Epoch[ 1 of 4]-Minibatch[ 141- 150, 46.88%]: CrossEntropyWithSoftmax = 3.05637351 * 640; EvalClassificationError = 0.72187500 * 640; time = 0.3021s; samplesPerSecond = 2118.7
MPI Rank 2: 05/03/2016 14:23:36:  Epoch[ 1 of 4]-Minibatch[ 151- 160, 50.00%]: CrossEntropyWithSoftmax = 2.91153531 * 640; EvalClassificationError = 0.69062500 * 640; time = 0.3128s; samplesPerSecond = 2045.9
MPI Rank 2: 05/03/2016 14:23:37:  Epoch[ 1 of 4]-Minibatch[ 161- 170, 53.13%]: CrossEntropyWithSoftmax = 2.89745725 * 640; EvalClassificationError = 0.73281250 * 640; time = 0.3140s; samplesPerSecond = 2038.1
MPI Rank 2: 05/03/2016 14:23:37:  Epoch[ 1 of 4]-Minibatch[ 171- 180, 56.25%]: CrossEntropyWithSoftmax = 2.72829961 * 640; EvalClassificationError = 0.65312500 * 640; time = 0.3133s; samplesPerSecond = 2042.5
MPI Rank 2: 05/03/2016 14:23:37:  Epoch[ 1 of 4]-Minibatch[ 181- 190, 59.38%]: CrossEntropyWithSoftmax = 2.65806444 * 640; EvalClassificationError = 0.68593750 * 640; time = 0.3129s; samplesPerSecond = 2045.6
MPI Rank 2: 05/03/2016 14:23:38:  Epoch[ 1 of 4]-Minibatch[ 191- 200, 62.50%]: CrossEntropyWithSoftmax = 2.66604147 * 640; EvalClassificationError = 0.66093750 * 640; time = 0.3126s; samplesPerSecond = 2047.4
MPI Rank 2: 05/03/2016 14:23:38:  Epoch[ 1 of 4]-Minibatch[ 201- 210, 65.63%]: CrossEntropyWithSoftmax = 2.53915697 * 640; EvalClassificationError = 0.63125000 * 640; time = 0.3124s; samplesPerSecond = 2048.8
MPI Rank 2: 05/03/2016 14:23:38:  Epoch[ 1 of 4]-Minibatch[ 211- 220, 68.75%]: CrossEntropyWithSoftmax = 2.61937093 * 640; EvalClassificationError = 0.67343750 * 640; time = 0.3136s; samplesPerSecond = 2040.6
MPI Rank 2: 05/03/2016 14:23:39:  Epoch[ 1 of 4]-Minibatch[ 221- 230, 71.88%]: CrossEntropyWithSoftmax = 2.51539473 * 640; EvalClassificationError = 0.65937500 * 640; time = 0.3133s; samplesPerSecond = 2042.8
MPI Rank 2: 05/03/2016 14:23:39:  Epoch[ 1 of 4]-Minibatch[ 231- 240, 75.00%]: CrossEntropyWithSoftmax = 2.47301309 * 640; EvalClassificationError = 0.64218750 * 640; time = 0.3130s; samplesPerSecond = 2044.8
MPI Rank 2: 05/03/2016 14:23:39:  Epoch[ 1 of 4]-Minibatch[ 241- 250, 78.13%]: CrossEntropyWithSoftmax = 2.42748799 * 640; EvalClassificationError = 0.61250000 * 640; time = 0.3131s; samplesPerSecond = 2044.0
MPI Rank 2: 05/03/2016 14:23:40:  Epoch[ 1 of 4]-Minibatch[ 251- 260, 81.25%]: CrossEntropyWithSoftmax = 2.42204482 * 640; EvalClassificationError = 0.62500000 * 640; time = 0.3131s; samplesPerSecond = 2044.0
MPI Rank 2: 05/03/2016 14:23:40:  Epoch[ 1 of 4]-Minibatch[ 261- 270, 84.38%]: CrossEntropyWithSoftmax = 2.17342812 * 640; EvalClassificationError = 0.56718750 * 640; time = 0.3129s; samplesPerSecond = 2045.3
MPI Rank 2: 05/03/2016 14:23:40:  Epoch[ 1 of 4]-Minibatch[ 271- 280, 87.50%]: CrossEntropyWithSoftmax = 2.31290374 * 640; EvalClassificationError = 0.62968750 * 640; time = 0.3124s; samplesPerSecond = 2048.4
MPI Rank 2: 05/03/2016 14:23:41:  Epoch[ 1 of 4]-Minibatch[ 281- 290, 90.63%]: CrossEntropyWithSoftmax = 2.26008782 * 640; EvalClassificationError = 0.60312500 * 640; time = 0.3139s; samplesPerSecond = 2038.7
MPI Rank 2: 05/03/2016 14:23:41:  Epoch[ 1 of 4]-Minibatch[ 291- 300, 93.75%]: CrossEntropyWithSoftmax = 2.15763314 * 640; EvalClassificationError = 0.57968750 * 640; time = 0.3023s; samplesPerSecond = 2117.2
MPI Rank 2: 05/03/2016 14:23:41:  Epoch[ 1 of 4]-Minibatch[ 301- 310, 96.88%]: CrossEntropyWithSoftmax = 2.23496000 * 640; EvalClassificationError = 0.59531250 * 640; time = 0.3131s; samplesPerSecond = 2043.8
MPI Rank 2: 05/03/2016 14:23:41:  Epoch[ 1 of 4]-Minibatch[ 311- 320, 100.00%]: CrossEntropyWithSoftmax = 2.25712791 * 640; EvalClassificationError = 0.61406250 * 640; time = 0.3128s; samplesPerSecond = 2046.0
MPI Rank 2: 05/03/2016 14:23:41: Finished Epoch[ 1 of 4]: [Training] CrossEntropyWithSoftmax = 3.00091203 * 20480; EvalClassificationError = 0.72744141 * 20480; totalSamplesSeen = 20480; learningRatePerSample = 0.015625; epochTime=10.0359s
=======
MPI Rank 2: 08/16/2016 03:04:17: Starting minibatch loop.
MPI Rank 2: 08/16/2016 03:04:17:  Epoch[ 1 of 4]-Minibatch[   1-  10, 3.13%]: CrossEntropyWithSoftmax = 4.62512789 * 640; EvalErrorPrediction = 0.94062500 * 640; time = 0.1376s; samplesPerSecond = 4650.0
MPI Rank 2: 08/16/2016 03:04:17:  Epoch[ 1 of 4]-Minibatch[  11-  20, 6.25%]: CrossEntropyWithSoftmax = 4.35619366 * 640; EvalErrorPrediction = 0.92343750 * 640; time = 0.1334s; samplesPerSecond = 4797.3
MPI Rank 2: 08/16/2016 03:04:17:  Epoch[ 1 of 4]-Minibatch[  21-  30, 9.38%]: CrossEntropyWithSoftmax = 3.97911998 * 640; EvalErrorPrediction = 0.89531250 * 640; time = 0.1484s; samplesPerSecond = 4311.5
MPI Rank 2: 08/16/2016 03:04:17:  Epoch[ 1 of 4]-Minibatch[  31-  40, 12.50%]: CrossEntropyWithSoftmax = 3.73643568 * 640; EvalErrorPrediction = 0.84531250 * 640; time = 0.1350s; samplesPerSecond = 4742.0
MPI Rank 2: 08/16/2016 03:04:17:  Epoch[ 1 of 4]-Minibatch[  41-  50, 15.63%]: CrossEntropyWithSoftmax = 3.83079081 * 640; EvalErrorPrediction = 0.88281250 * 640; time = 0.1463s; samplesPerSecond = 4374.1
MPI Rank 2: 08/16/2016 03:04:18:  Epoch[ 1 of 4]-Minibatch[  51-  60, 18.75%]: CrossEntropyWithSoftmax = 3.71437689 * 640; EvalErrorPrediction = 0.86875000 * 640; time = 0.1339s; samplesPerSecond = 4778.5
MPI Rank 2: 08/16/2016 03:04:18:  Epoch[ 1 of 4]-Minibatch[  61-  70, 21.88%]: CrossEntropyWithSoftmax = 3.42186230 * 640; EvalErrorPrediction = 0.79062500 * 640; time = 0.1146s; samplesPerSecond = 5587.0
MPI Rank 2: 08/16/2016 03:04:18:  Epoch[ 1 of 4]-Minibatch[  71-  80, 25.00%]: CrossEntropyWithSoftmax = 3.53658053 * 640; EvalErrorPrediction = 0.82031250 * 640; time = 0.1335s; samplesPerSecond = 4795.3
MPI Rank 2: 08/16/2016 03:04:18:  Epoch[ 1 of 4]-Minibatch[  81-  90, 28.13%]: CrossEntropyWithSoftmax = 3.49758017 * 640; EvalErrorPrediction = 0.81718750 * 640; time = 0.1422s; samplesPerSecond = 4502.1
MPI Rank 2: 08/16/2016 03:04:18:  Epoch[ 1 of 4]-Minibatch[  91- 100, 31.25%]: CrossEntropyWithSoftmax = 3.39996308 * 640; EvalErrorPrediction = 0.80468750 * 640; time = 0.1471s; samplesPerSecond = 4351.7
MPI Rank 2: 08/16/2016 03:04:18:  Epoch[ 1 of 4]-Minibatch[ 101- 110, 34.38%]: CrossEntropyWithSoftmax = 3.49445773 * 640; EvalErrorPrediction = 0.82500000 * 640; time = 0.1241s; samplesPerSecond = 5158.6
MPI Rank 2: 08/16/2016 03:04:18:  Epoch[ 1 of 4]-Minibatch[ 111- 120, 37.50%]: CrossEntropyWithSoftmax = 3.26676999 * 640; EvalErrorPrediction = 0.79218750 * 640; time = 0.1253s; samplesPerSecond = 5108.5
MPI Rank 2: 08/16/2016 03:04:19:  Epoch[ 1 of 4]-Minibatch[ 121- 130, 40.63%]: CrossEntropyWithSoftmax = 3.18870173 * 640; EvalErrorPrediction = 0.78906250 * 640; time = 0.1444s; samplesPerSecond = 4432.0
MPI Rank 2: 08/16/2016 03:04:19:  Epoch[ 1 of 4]-Minibatch[ 131- 140, 43.75%]: CrossEntropyWithSoftmax = 3.05687264 * 640; EvalErrorPrediction = 0.74687500 * 640; time = 0.1374s; samplesPerSecond = 4658.1
MPI Rank 2: 08/16/2016 03:04:19:  Epoch[ 1 of 4]-Minibatch[ 141- 150, 46.88%]: CrossEntropyWithSoftmax = 2.95594569 * 640; EvalErrorPrediction = 0.71875000 * 640; time = 0.1264s; samplesPerSecond = 5063.4
MPI Rank 2: 08/16/2016 03:04:19:  Epoch[ 1 of 4]-Minibatch[ 151- 160, 50.00%]: CrossEntropyWithSoftmax = 3.10219604 * 640; EvalErrorPrediction = 0.74062500 * 640; time = 0.1165s; samplesPerSecond = 5492.4
MPI Rank 2: 08/16/2016 03:04:19:  Epoch[ 1 of 4]-Minibatch[ 161- 170, 53.13%]: CrossEntropyWithSoftmax = 2.80745014 * 640; EvalErrorPrediction = 0.70625000 * 640; time = 0.1207s; samplesPerSecond = 5301.6
MPI Rank 2: 08/16/2016 03:04:19:  Epoch[ 1 of 4]-Minibatch[ 171- 180, 56.25%]: CrossEntropyWithSoftmax = 2.72061842 * 640; EvalErrorPrediction = 0.65468750 * 640; time = 0.1152s; samplesPerSecond = 5553.6
MPI Rank 2: 08/16/2016 03:04:19:  Epoch[ 1 of 4]-Minibatch[ 181- 190, 59.38%]: CrossEntropyWithSoftmax = 2.80425747 * 640; EvalErrorPrediction = 0.71718750 * 640; time = 0.1283s; samplesPerSecond = 4987.5
MPI Rank 2: 08/16/2016 03:04:19:  Epoch[ 1 of 4]-Minibatch[ 191- 200, 62.50%]: CrossEntropyWithSoftmax = 2.71253068 * 640; EvalErrorPrediction = 0.67812500 * 640; time = 0.1054s; samplesPerSecond = 6073.0
MPI Rank 2: 08/16/2016 03:04:20:  Epoch[ 1 of 4]-Minibatch[ 201- 210, 65.63%]: CrossEntropyWithSoftmax = 2.59360399 * 640; EvalErrorPrediction = 0.66093750 * 640; time = 0.1321s; samplesPerSecond = 4844.3
MPI Rank 2: 08/16/2016 03:04:20:  Epoch[ 1 of 4]-Minibatch[ 211- 220, 68.75%]: CrossEntropyWithSoftmax = 2.60386649 * 640; EvalErrorPrediction = 0.65625000 * 640; time = 0.1202s; samplesPerSecond = 5323.7
MPI Rank 2: 08/16/2016 03:04:20:  Epoch[ 1 of 4]-Minibatch[ 221- 230, 71.88%]: CrossEntropyWithSoftmax = 2.53706678 * 640; EvalErrorPrediction = 0.65625000 * 640; time = 0.1285s; samplesPerSecond = 4979.8
MPI Rank 2: 08/16/2016 03:04:20:  Epoch[ 1 of 4]-Minibatch[ 231- 240, 75.00%]: CrossEntropyWithSoftmax = 2.56177343 * 640; EvalErrorPrediction = 0.65625000 * 640; time = 0.1410s; samplesPerSecond = 4538.1
MPI Rank 2: 08/16/2016 03:04:20:  Epoch[ 1 of 4]-Minibatch[ 241- 250, 78.13%]: CrossEntropyWithSoftmax = 2.50118791 * 640; EvalErrorPrediction = 0.64218750 * 640; time = 0.1448s; samplesPerSecond = 4419.4
MPI Rank 2: 08/16/2016 03:04:20:  Epoch[ 1 of 4]-Minibatch[ 251- 260, 81.25%]: CrossEntropyWithSoftmax = 2.40119788 * 640; EvalErrorPrediction = 0.62500000 * 640; time = 0.1214s; samplesPerSecond = 5272.9
MPI Rank 2: 08/16/2016 03:04:20:  Epoch[ 1 of 4]-Minibatch[ 261- 270, 84.38%]: CrossEntropyWithSoftmax = 2.27491503 * 640; EvalErrorPrediction = 0.58906250 * 640; time = 0.1147s; samplesPerSecond = 5581.4
MPI Rank 2: 08/16/2016 03:04:20:  Epoch[ 1 of 4]-Minibatch[ 271- 280, 87.50%]: CrossEntropyWithSoftmax = 2.51724208 * 640; EvalErrorPrediction = 0.65781250 * 640; time = 0.1382s; samplesPerSecond = 4631.8
MPI Rank 2: 08/16/2016 03:04:21:  Epoch[ 1 of 4]-Minibatch[ 281- 290, 90.63%]: CrossEntropyWithSoftmax = 2.27797542 * 640; EvalErrorPrediction = 0.59687500 * 640; time = 0.1412s; samplesPerSecond = 4533.4
MPI Rank 2: 08/16/2016 03:04:21:  Epoch[ 1 of 4]-Minibatch[ 291- 300, 93.75%]: CrossEntropyWithSoftmax = 2.26017740 * 640; EvalErrorPrediction = 0.60937500 * 640; time = 0.1208s; samplesPerSecond = 5299.7
MPI Rank 2: 08/16/2016 03:04:21:  Epoch[ 1 of 4]-Minibatch[ 301- 310, 96.88%]: CrossEntropyWithSoftmax = 2.24735342 * 640; EvalErrorPrediction = 0.58437500 * 640; time = 0.1228s; samplesPerSecond = 5213.8
MPI Rank 2: 08/16/2016 03:04:21:  Epoch[ 1 of 4]-Minibatch[ 311- 320, 100.00%]: CrossEntropyWithSoftmax = 2.23665382 * 640; EvalErrorPrediction = 0.60625000 * 640; time = 0.1270s; samplesPerSecond = 5041.1
MPI Rank 2: 08/16/2016 03:04:21: Finished Epoch[ 1 of 4]: [Training] CrossEntropyWithSoftmax = 3.03815141 * 20480; EvalErrorPrediction = 0.73432617 * 20480; totalSamplesSeen = 20480; learningRatePerSample = 0.015625; epochTime=4.18004s
>>>>>>> 8493f118
MPI Rank 2: 
MPI Rank 2: 08/16/2016 03:04:21: Starting Epoch 2: learning rate per sample = 0.001953  effective momentum = 0.656119  momentum as time constant = 607.5 samples
MPI Rank 2: minibatchiterator: epoch 1: frames [20480..40960] (first utterance at frame 20480), data subset 2 of 3, with 1 datapasses
MPI Rank 2: 
<<<<<<< HEAD
MPI Rank 2: 05/03/2016 14:23:42: Starting minibatch loop, DataParallelSGD training (MyRank = 2, NumNodes = 3, NumGradientBits = 64), BufferedAsyncGradientAggregation is ENABLED, distributed reading is ENABLED.
MPI Rank 2: Actual gradient aggregation time: 0.041505
MPI Rank 2: Async gradient aggregation wait time: 0.009861
MPI Rank 2: Actual gradient aggregation time: 0.047081
MPI Rank 2: 05/03/2016 14:23:42:  Epoch[ 2 of 4]-Minibatch[   1-  10, 12.50%]: CrossEntropyWithSoftmax = 2.12914686 * 2304; EvalClassificationError = 0.57855903 * 2304; time = 0.4685s; samplesPerSecond = 4917.4
MPI Rank 2: Async gradient aggregation wait time: 1e-006
MPI Rank 2: Actual gradient aggregation time: 0.016583
MPI Rank 2: Async gradient aggregation wait time: 0.028586
MPI Rank 2: Actual gradient aggregation time: 0.049296
MPI Rank 2: 05/03/2016 14:23:43:  Epoch[ 2 of 4]-Minibatch[  11-  20, 25.00%]: CrossEntropyWithSoftmax = 2.11816271 * 2560; EvalClassificationError = 0.59179688 * 2560; time = 0.4969s; samplesPerSecond = 5151.5
MPI Rank 2: Async gradient aggregation wait time: 0.020856
MPI Rank 2: Actual gradient aggregation time: 0.049541
MPI Rank 2: Async gradient aggregation wait time: 0.022505
MPI Rank 2: Actual gradient aggregation time: 0.048481
MPI Rank 2: 05/03/2016 14:23:43:  Epoch[ 2 of 4]-Minibatch[  21-  30, 37.50%]: CrossEntropyWithSoftmax = 2.18355731 * 2560; EvalClassificationError = 0.58359375 * 2560; time = 0.4940s; samplesPerSecond = 5182.5
MPI Rank 2: Async gradient aggregation wait time: 0.018034
MPI Rank 2: Actual gradient aggregation time: 0.05137
MPI Rank 2: Async gradient aggregation wait time: 0.021858
MPI Rank 2: Actual gradient aggregation time: 0.048437
MPI Rank 2: 05/03/2016 14:23:44:  Epoch[ 2 of 4]-Minibatch[  31-  40, 50.00%]: CrossEntropyWithSoftmax = 2.10557335 * 2560; EvalClassificationError = 0.57812500 * 2560; time = 0.5035s; samplesPerSecond = 5084.1
MPI Rank 2: Async gradient aggregation wait time: 0.021824
MPI Rank 2: Actual gradient aggregation time: 0.0487
MPI Rank 2: Async gradient aggregation wait time: 0.018855
MPI Rank 2: Actual gradient aggregation time: 0.048501
MPI Rank 2: 05/03/2016 14:23:44:  Epoch[ 2 of 4]-Minibatch[  41-  50, 62.50%]: CrossEntropyWithSoftmax = 2.01391880 * 2560; EvalClassificationError = 0.55312500 * 2560; time = 0.4964s; samplesPerSecond = 5157.2
MPI Rank 2: Async gradient aggregation wait time: 0.020072
MPI Rank 2: Actual gradient aggregation time: 0.04792
MPI Rank 2: Async gradient aggregation wait time: 0.018395
MPI Rank 2: Actual gradient aggregation time: 0.049381
MPI Rank 2: 05/03/2016 14:23:44:  Epoch[ 2 of 4]-Minibatch[  51-  60, 75.00%]: CrossEntropyWithSoftmax = 2.05221236 * 2560; EvalClassificationError = 0.57148438 * 2560; time = 0.4927s; samplesPerSecond = 5195.6
MPI Rank 2: Async gradient aggregation wait time: 0.020174
MPI Rank 2: Actual gradient aggregation time: 0.046712
MPI Rank 2: Async gradient aggregation wait time: 0.026234
MPI Rank 2: Actual gradient aggregation time: 0.048632
MPI Rank 2: 05/03/2016 14:23:45:  Epoch[ 2 of 4]-Minibatch[  61-  70, 87.50%]: CrossEntropyWithSoftmax = 2.11613999 * 2560; EvalClassificationError = 0.56562500 * 2560; time = 0.4971s; samplesPerSecond = 5149.9
MPI Rank 2: Async gradient aggregation wait time: 0.018806
MPI Rank 2: Actual gradient aggregation time: 0.050871
MPI Rank 2: Async gradient aggregation wait time: 0.024346
MPI Rank 2: Actual gradient aggregation time: 0.048397
MPI Rank 2: 05/03/2016 14:23:46:  Epoch[ 2 of 4]-Minibatch[  71-  80, 100.00%]: CrossEntropyWithSoftmax = 2.06152980 * 2560; EvalClassificationError = 0.57421875 * 2560; time = 0.5120s; samplesPerSecond = 4999.9
MPI Rank 2: Async gradient aggregation wait time: 0.009338
MPI Rank 2: Actual gradient aggregation time: 0.012827
MPI Rank 2: 05/03/2016 14:23:46: Finished Epoch[ 2 of 4]: [Training] CrossEntropyWithSoftmax = 2.09738685 * 20480; EvalClassificationError = 0.57431641 * 20480; totalSamplesSeen = 40960; learningRatePerSample = 0.001953125; epochTime=3.99965s
=======
MPI Rank 2: 08/16/2016 03:04:21: Starting minibatch loop, DataParallelSGD training (MyRank = 2, NumNodes = 3, NumGradientBits = 64), BufferedAsyncGradientAggregation is ENABLED, distributed reading is ENABLED.
MPI Rank 2: Actual gradient aggregation time: 0.03301
MPI Rank 2: Async gradient aggregation wait time: 0.004502
MPI Rank 2: Actual gradient aggregation time: 0.025447
MPI Rank 2: 08/16/2016 03:04:21:  Epoch[ 2 of 4]-Minibatch[   1-  10, 12.50%]: CrossEntropyWithSoftmax = 2.18586881 * 2304; EvalErrorPrediction = 0.58029514 * 2304; time = 0.2549s; samplesPerSecond = 9039.8
MPI Rank 2: Async gradient aggregation wait time: 0.000896
MPI Rank 2: Actual gradient aggregation time: 0.022431
MPI Rank 2: Async gradient aggregation wait time: 0.010162
MPI Rank 2: Actual gradient aggregation time: 0.027066
MPI Rank 2: 08/16/2016 03:04:22:  Epoch[ 2 of 4]-Minibatch[  11-  20, 25.00%]: CrossEntropyWithSoftmax = 2.21453123 * 2560; EvalErrorPrediction = 0.59101563 * 2560; time = 0.2272s; samplesPerSecond = 11267.0
MPI Rank 2: Async gradient aggregation wait time: 0.015988
MPI Rank 2: Actual gradient aggregation time: 0.023278
MPI Rank 2: Async gradient aggregation wait time: 0.017319
MPI Rank 2: Actual gradient aggregation time: 0.023129
MPI Rank 2: 08/16/2016 03:04:22:  Epoch[ 2 of 4]-Minibatch[  21-  30, 37.50%]: CrossEntropyWithSoftmax = 2.23428937 * 2560; EvalErrorPrediction = 0.59843750 * 2560; time = 0.2441s; samplesPerSecond = 10486.2
MPI Rank 2: Async gradient aggregation wait time: 0.016112
MPI Rank 2: Actual gradient aggregation time: 0.023574
MPI Rank 2: Async gradient aggregation wait time: 0.009482
MPI Rank 2: Actual gradient aggregation time: 0.024348
MPI Rank 2: 08/16/2016 03:04:22:  Epoch[ 2 of 4]-Minibatch[  31-  40, 50.00%]: CrossEntropyWithSoftmax = 2.22238576 * 2560; EvalErrorPrediction = 0.59609375 * 2560; time = 0.2431s; samplesPerSecond = 10531.5
MPI Rank 2: Async gradient aggregation wait time: 0.014152
MPI Rank 2: Actual gradient aggregation time: 0.023799
MPI Rank 2: Async gradient aggregation wait time: 0.017039
MPI Rank 2: Actual gradient aggregation time: 0.024632
MPI Rank 2: 08/16/2016 03:04:22:  Epoch[ 2 of 4]-Minibatch[  41-  50, 62.50%]: CrossEntropyWithSoftmax = 2.17945944 * 2560; EvalErrorPrediction = 0.58632812 * 2560; time = 0.2405s; samplesPerSecond = 10645.6
MPI Rank 2: Async gradient aggregation wait time: 0.013644
MPI Rank 2: Actual gradient aggregation time: 0.023504
MPI Rank 2: Async gradient aggregation wait time: 1e-006
MPI Rank 2: Actual gradient aggregation time: 0.022575
MPI Rank 2: 08/16/2016 03:04:23:  Epoch[ 2 of 4]-Minibatch[  51-  60, 75.00%]: CrossEntropyWithSoftmax = 2.13880131 * 2560; EvalErrorPrediction = 0.58164063 * 2560; time = 0.2355s; samplesPerSecond = 10868.4
MPI Rank 2: Async gradient aggregation wait time: 0.012693
MPI Rank 2: Actual gradient aggregation time: 0.02266
MPI Rank 2: Async gradient aggregation wait time: 0.013298
MPI Rank 2: Actual gradient aggregation time: 0.023268
MPI Rank 2: 08/16/2016 03:04:23:  Epoch[ 2 of 4]-Minibatch[  61-  70, 87.50%]: CrossEntropyWithSoftmax = 2.12741612 * 2560; EvalErrorPrediction = 0.57031250 * 2560; time = 0.2457s; samplesPerSecond = 10417.7
MPI Rank 2: Async gradient aggregation wait time: 0.016006
MPI Rank 2: Actual gradient aggregation time: 0.024946
MPI Rank 2: Async gradient aggregation wait time: 0.011367
MPI Rank 2: Actual gradient aggregation time: 0.023964
MPI Rank 2: 08/16/2016 03:04:23:  Epoch[ 2 of 4]-Minibatch[  71-  80, 100.00%]: CrossEntropyWithSoftmax = 2.09486743 * 2560; EvalErrorPrediction = 0.58242187 * 2560; time = 0.2421s; samplesPerSecond = 10576.1
MPI Rank 2: Async gradient aggregation wait time: 0.008734
MPI Rank 2: Actual gradient aggregation time: 0.010393
MPI Rank 2: 08/16/2016 03:04:23: Finished Epoch[ 2 of 4]: [Training] CrossEntropyWithSoftmax = 2.17271296 * 20480; EvalErrorPrediction = 0.58520508 * 20480; totalSamplesSeen = 40960; learningRatePerSample = 0.001953125; epochTime=1.95924s
>>>>>>> 8493f118
MPI Rank 2: 
MPI Rank 2: 08/16/2016 03:04:23: Starting Epoch 3: learning rate per sample = 0.000098  effective momentum = 0.656119  momentum as time constant = 2429.9 samples
MPI Rank 2: minibatchiterator: epoch 2: frames [40960..61440] (first utterance at frame 40960), data subset 2 of 3, with 1 datapasses
MPI Rank 2: 
<<<<<<< HEAD
MPI Rank 2: 05/03/2016 14:23:46: Starting minibatch loop, DataParallelSGD training (MyRank = 2, NumNodes = 3, NumGradientBits = 64), BufferedAsyncGradientAggregation is ENABLED, distributed reading is ENABLED.
MPI Rank 2: Async gradient aggregation wait time: 0.108117
MPI Rank 2: Actual gradient aggregation time: 0.133336
MPI Rank 2: Async gradient aggregation wait time: 1e-006
MPI Rank 2: Actual gradient aggregation time: 0.040659
MPI Rank 2: 05/03/2016 14:23:47:  Epoch[ 3 of 4]-Minibatch[   1-  10, 50.00%]: CrossEntropyWithSoftmax = 2.04847812 * 9216; EvalClassificationError = 0.54014757 * 9216; time = 1.5734s; samplesPerSecond = 5857.3
MPI Rank 2: Async gradient aggregation wait time: 0.109327
MPI Rank 2: Actual gradient aggregation time: 0.151951
MPI Rank 2: Async gradient aggregation wait time: 0.005264
MPI Rank 2: Actual gradient aggregation time: 0.149863
MPI Rank 2: 05/03/2016 14:23:49:  Epoch[ 3 of 4]-Minibatch[  11-  20, 100.00%]: CrossEntropyWithSoftmax = 1.94481165 * 10240; EvalClassificationError = 0.52617187 * 10240; time = 1.6808s; samplesPerSecond = 6092.4
MPI Rank 2: 05/03/2016 14:23:49: Finished Epoch[ 3 of 4]: [Training] CrossEntropyWithSoftmax = 1.98968082 * 20480; EvalClassificationError = 0.53188477 * 20480; totalSamplesSeen = 61440; learningRatePerSample = 9.7656251e-005; epochTime=3.2822s
=======
MPI Rank 2: 08/16/2016 03:04:23: Starting minibatch loop, DataParallelSGD training (MyRank = 2, NumNodes = 3, NumGradientBits = 64), BufferedAsyncGradientAggregation is ENABLED, distributed reading is ENABLED.
MPI Rank 2: Async gradient aggregation wait time: 0.001929
MPI Rank 2: Actual gradient aggregation time: 0.069767
MPI Rank 2: Async gradient aggregation wait time: 0.051731
MPI Rank 2: Actual gradient aggregation time: 0.07264
MPI Rank 2: 08/16/2016 03:04:24:  Epoch[ 3 of 4]-Minibatch[   1-  10, 50.00%]: CrossEntropyWithSoftmax = 2.17281503 * 9216; EvalErrorPrediction = 0.55924479 * 9216; time = 0.7206s; samplesPerSecond = 12788.5
MPI Rank 2: Async gradient aggregation wait time: 0.003921
MPI Rank 2: Actual gradient aggregation time: 0.068698
MPI Rank 2: Async gradient aggregation wait time: 0.047368
MPI Rank 2: Actual gradient aggregation time: 0.053525
MPI Rank 2: 08/16/2016 03:04:25:  Epoch[ 3 of 4]-Minibatch[  11-  20, 100.00%]: CrossEntropyWithSoftmax = 2.02446206 * 10240; EvalErrorPrediction = 0.55722656 * 10240; time = 0.6942s; samplesPerSecond = 14750.6
MPI Rank 2: 08/16/2016 03:04:25: Finished Epoch[ 3 of 4]: [Training] CrossEntropyWithSoftmax = 2.09074709 * 20480; EvalErrorPrediction = 0.55820313 * 20480; totalSamplesSeen = 61440; learningRatePerSample = 9.7656251e-005; epochTime=1.45892s
>>>>>>> 8493f118
MPI Rank 2: 
MPI Rank 2: 08/16/2016 03:04:25: Starting Epoch 4: learning rate per sample = 0.000098  effective momentum = 0.656119  momentum as time constant = 2429.9 samples
MPI Rank 2: minibatchiterator: epoch 3: frames [61440..81920] (first utterance at frame 61440), data subset 2 of 3, with 1 datapasses
MPI Rank 2: 
<<<<<<< HEAD
MPI Rank 2: 05/03/2016 14:23:49: Starting minibatch loop, DataParallelSGD training (MyRank = 2, NumNodes = 3, NumGradientBits = 64), BufferedAsyncGradientAggregation is ENABLED, distributed reading is ENABLED.
MPI Rank 2: Async gradient aggregation wait time: 0.001673
MPI Rank 2: Actual gradient aggregation time: 0.109261
MPI Rank 2: Async gradient aggregation wait time: 0.087625
MPI Rank 2: Actual gradient aggregation time: 0.117858
MPI Rank 2: 05/03/2016 14:23:50:  Epoch[ 4 of 4]-Minibatch[   1-  10, 50.00%]: CrossEntropyWithSoftmax = 1.89065735 * 9216; EvalClassificationError = 0.51736111 * 9216; time = 1.4654s; samplesPerSecond = 6289.0
MPI Rank 2: Async gradient aggregation wait time: 0.007458
MPI Rank 2: Actual gradient aggregation time: 0.203664
MPI Rank 2: Async gradient aggregation wait time: 0.110939
MPI Rank 2: Actual gradient aggregation time: 0.115146
MPI Rank 2: 05/03/2016 14:23:52:  Epoch[ 4 of 4]-Minibatch[  11-  20, 100.00%]: CrossEntropyWithSoftmax = 1.87529986 * 10240; EvalClassificationError = 0.51201172 * 10240; time = 1.5904s; samplesPerSecond = 6438.6
MPI Rank 2: Async gradient aggregation wait time: 0.013376
MPI Rank 2: 05/03/2016 14:23:52: Finished Epoch[ 4 of 4]: [Training] CrossEntropyWithSoftmax = 1.88285599 * 20480; EvalClassificationError = 0.51445312 * 20480; totalSamplesSeen = 81920; learningRatePerSample = 9.7656251e-005; epochTime=3.1024s
MPI Rank 2: 05/03/2016 14:23:52: CNTKCommandTrainEnd: speechTrain
=======
MPI Rank 2: 08/16/2016 03:04:25: Starting minibatch loop, DataParallelSGD training (MyRank = 2, NumNodes = 3, NumGradientBits = 64), BufferedAsyncGradientAggregation is ENABLED, distributed reading is ENABLED.
MPI Rank 2: Async gradient aggregation wait time: 0.005577
MPI Rank 2: Actual gradient aggregation time: 0.072623
MPI Rank 2: Async gradient aggregation wait time: 0.000919
MPI Rank 2: Actual gradient aggregation time: 0.069425
MPI Rank 2: 08/16/2016 03:04:25:  Epoch[ 4 of 4]-Minibatch[   1-  10, 50.00%]: CrossEntropyWithSoftmax = 1.95451978 * 9216; EvalErrorPrediction = 0.52962240 * 9216; time = 0.7018s; samplesPerSecond = 13132.1
MPI Rank 2: Async gradient aggregation wait time: 0.049684
MPI Rank 2: Actual gradient aggregation time: 0.069187
MPI Rank 2: Async gradient aggregation wait time: 0.031937
MPI Rank 2: Actual gradient aggregation time: 0.068147
MPI Rank 2: 08/16/2016 03:04:26:  Epoch[ 4 of 4]-Minibatch[  11-  20, 100.00%]: CrossEntropyWithSoftmax = 1.95218466 * 10240; EvalErrorPrediction = 0.52802734 * 10240; time = 0.7017s; samplesPerSecond = 14592.8
MPI Rank 2: Async gradient aggregation wait time: 0.009288
MPI Rank 2: 08/16/2016 03:04:26: Finished Epoch[ 4 of 4]: [Training] CrossEntropyWithSoftmax = 1.95485031 * 20480; EvalErrorPrediction = 0.52915039 * 20480; totalSamplesSeen = 81920; learningRatePerSample = 9.7656251e-005; epochTime=1.42715s
MPI Rank 2: 08/16/2016 03:04:26: CNTKCommandTrainEnd: speechTrain
>>>>>>> 8493f118
MPI Rank 2: 
MPI Rank 2: 08/16/2016 03:04:26: Action "train" complete.
MPI Rank 2: 
MPI Rank 2: 08/16/2016 03:04:26: __COMPLETED__
MPI Rank 2: ~MPIWrapper<|MERGE_RESOLUTION|>--- conflicted
+++ resolved
@@ -1,63 +1,55 @@
-CPU info:
-    CPU Model Name: Intel(R) Xeon(R) CPU W3565 @ 3.20GHz
-    Hardware threads: 8
-    Total Memory: 12580436 kB
--------------------------------------------------------------------
-=== Running C:\Program Files\Microsoft MPI\Bin\/mpiexec.exe -n 3 C:\jenkins\workspace\CNTK-Test-Windows-W1\x64\release\cntk.exe configFile=C:\jenkins\workspace\CNTK-Test-Windows-W1\Tests\EndToEndTests\Speech\DNN/cntk.cntk currentDirectory=C:\jenkins\workspace\CNTK-Test-Windows-W1\Tests\EndToEndTests\Speech\Data RunDir=C:\Users\svcphil\AppData\Local\Temp\cntk-test-20160816030157.855216\Speech\DNN_ParallelNoQuantizationBufferedAsyncGradientAggregation@release_gpu DataDir=C:\jenkins\workspace\CNTK-Test-Windows-W1\Tests\EndToEndTests\Speech\Data ConfigDir=C:\jenkins\workspace\CNTK-Test-Windows-W1\Tests\EndToEndTests\Speech\DNN OutputDir=C:\Users\svcphil\AppData\Local\Temp\cntk-test-20160816030157.855216\Speech\DNN_ParallelNoQuantizationBufferedAsyncGradientAggregation@release_gpu DeviceId=0 timestamping=true numCPUThreads=2 precision=double speechTrain=[SGD=[ParallelTrain=[DataParallelSGD=[gradientBits=64]]]] speechTrain=[SGD=[ParallelTrain=[DataParallelSGD=[useBufferedAsyncGradientAggregation=true]]]] speechTrain=[SGD=[ParallelTrain=[parallelizationStartEpoch=2]]] speechTrain=[SGD=[maxEpochs=4]] speechTrain=[SGD=[ParallelTrain=[syncPerfStats=5]]] stderr=C:\Users\svcphil\AppData\Local\Temp\cntk-test-20160816030157.855216\Speech\DNN_ParallelNoQuantizationBufferedAsyncGradientAggregation@release_gpu/stderr
+=== Running C:\Program Files\Microsoft MPI\Bin\/mpiexec.exe -n 3 C:\jenkins\workspace\CNTK-Test-Windows-W1\x64\release\cntk.exe configFile=C:\jenkins\workspace\CNTK-Test-Windows-W1\Tests\EndToEndTests\Speech\DNN/cntk.cntk currentDirectory=C:\jenkins\workspace\CNTK-Test-Windows-W1\Tests\EndToEndTests\Speech\Data RunDir=C:\Users\svcphil\AppData\Local\Temp\cntk-test-20160503142201.423154\Speech\DNN_ParallelNoQuantizationBufferedAsyncGradientAggregation@release_gpu DataDir=C:\jenkins\workspace\CNTK-Test-Windows-W1\Tests\EndToEndTests\Speech\Data ConfigDir=C:\jenkins\workspace\CNTK-Test-Windows-W1\Tests\EndToEndTests\Speech\DNN OutputDir=C:\Users\svcphil\AppData\Local\Temp\cntk-test-20160503142201.423154\Speech\DNN_ParallelNoQuantizationBufferedAsyncGradientAggregation@release_gpu DeviceId=0 timestamping=true numCPUThreads=1 precision=double speechTrain=[SGD=[ParallelTrain=[DataParallelSGD=[gradientBits=64]]]] speechTrain=[SGD=[ParallelTrain=[DataParallelSGD=[useBufferedAsyncGradientAggregation=true]]]] speechTrain=[SGD=[ParallelTrain=[parallelizationStartEpoch=2]]] speechTrain=[SGD=[maxEpochs=4]] speechTrain=[SGD=[ParallelTrain=[syncPerfStats=5]]] stderr=C:\Users\svcphil\AppData\Local\Temp\cntk-test-20160503142201.423154\Speech\DNN_ParallelNoQuantizationBufferedAsyncGradientAggregation@release_gpu/stderr
 -------------------------------------------------------------------
 Build info: 
 
-		Built time: Aug 16 2016 02:54:53
-		Last modified date: Fri Aug 12 05:31:21 2016
+		Built time: May  3 2016 13:23:06
+		Last modified date: Mon Apr 18 00:00:12 2016
 		Build type: Release
 		Build target: GPU
 		With 1bit-SGD: no
-		Math lib: mkl
 		CUDA_PATH: C:\Program Files\NVIDIA GPU Computing Toolkit\CUDA\v7.5
-		CUB_PATH: c:\src\cub-1.4.1
+		CUB_PATH: C:\src\cub-1.4.1
 		CUDNN_PATH: c:\NVIDIA\cudnn-4.0\cuda
 		Build Branch: HEAD
-		Build SHA1: 026b1e772b963461e189f8f00aa7ed6951298f84
-		Built by svcphil on Philly-Pool3
-		Build Path: c:\Jenkins\workspace\CNTK-Build-Windows\Source\CNTK\
+		Build SHA1: af96f7cce6c3c78a4f1e9315e061291c79360e12
+		Built by svcphil on LIANA-09-w
+		Build Path: c:\jenkins\workspace\CNTK-Build-Windows\Source\CNTK\
 -------------------------------------------------------------------
 Changed current directory to C:\jenkins\workspace\CNTK-Test-Windows-W1\Tests\EndToEndTests\Speech\Data
 MPIWrapper: initializing MPI
 -------------------------------------------------------------------
 Build info: 
 
-		Built time: Aug 16 2016 02:54:53
-		Last modified date: Fri Aug 12 05:31:21 2016
+		Built time: May  3 2016 13:23:06
+		Last modified date: Mon Apr 18 00:00:12 2016
 		Build type: Release
 		Build target: GPU
 		With 1bit-SGD: no
-		Math lib: mkl
 		CUDA_PATH: C:\Program Files\NVIDIA GPU Computing Toolkit\CUDA\v7.5
-		CUB_PATH: c:\src\cub-1.4.1
+		CUB_PATH: C:\src\cub-1.4.1
 		CUDNN_PATH: c:\NVIDIA\cudnn-4.0\cuda
 		Build Branch: HEAD
-		Build SHA1: 026b1e772b963461e189f8f00aa7ed6951298f84
-		Built by svcphil on Philly-Pool3
-		Build Path: c:\Jenkins\workspace\CNTK-Build-Windows\Source\CNTK\
+		Build SHA1: af96f7cce6c3c78a4f1e9315e061291c79360e12
+		Built by svcphil on LIANA-09-w
+		Build Path: c:\jenkins\workspace\CNTK-Build-Windows\Source\CNTK\
 -------------------------------------------------------------------
 Changed current directory to C:\jenkins\workspace\CNTK-Test-Windows-W1\Tests\EndToEndTests\Speech\Data
 MPIWrapper: initializing MPI
 -------------------------------------------------------------------
 Build info: 
 
-		Built time: Aug 16 2016 02:54:53
-		Last modified date: Fri Aug 12 05:31:21 2016
+		Built time: May  3 2016 13:23:06
+		Last modified date: Mon Apr 18 00:00:12 2016
 		Build type: Release
 		Build target: GPU
 		With 1bit-SGD: no
-		Math lib: mkl
 		CUDA_PATH: C:\Program Files\NVIDIA GPU Computing Toolkit\CUDA\v7.5
-		CUB_PATH: c:\src\cub-1.4.1
+		CUB_PATH: C:\src\cub-1.4.1
 		CUDNN_PATH: c:\NVIDIA\cudnn-4.0\cuda
 		Build Branch: HEAD
-		Build SHA1: 026b1e772b963461e189f8f00aa7ed6951298f84
-		Built by svcphil on Philly-Pool3
-		Build Path: c:\Jenkins\workspace\CNTK-Build-Windows\Source\CNTK\
+		Build SHA1: af96f7cce6c3c78a4f1e9315e061291c79360e12
+		Built by svcphil on LIANA-09-w
+		Build Path: c:\jenkins\workspace\CNTK-Build-Windows\Source\CNTK\
 -------------------------------------------------------------------
 Changed current directory to C:\jenkins\workspace\CNTK-Test-Windows-W1\Tests\EndToEndTests\Speech\Data
 MPIWrapper: initializing MPI
@@ -65,58 +57,69 @@
 ping [requestnodes (before change)]: 3 nodes pinging each other
 ping [requestnodes (before change)]: 3 nodes pinging each other
 ping [requestnodes (before change)]: all 3 nodes responded
+requestnodes [MPIWrapper]: using 3 out of 3 MPI nodes (3 requested); we (2) are in (participating)
+ping [requestnodes (after change)]: 3 nodes pinging each other
 ping [requestnodes (before change)]: all 3 nodes responded
 ping [requestnodes (before change)]: all 3 nodes responded
-requestnodes [MPIWrapper]: using 3 out of 3 MPI nodes (3 requested); we (2) are in (participating)
 requestnodes [MPIWrapper]: using 3 out of 3 MPI nodes (3 requested); we (1) are in (participating)
 requestnodes [MPIWrapper]: using 3 out of 3 MPI nodes (3 requested); we (0) are in (participating)
 ping [requestnodes (after change)]: 3 nodes pinging each other
 ping [requestnodes (after change)]: 3 nodes pinging each other
-ping [requestnodes (after change)]: 3 nodes pinging each other
 ping [requestnodes (after change)]: all 3 nodes responded
+mpihelper: we are cog 1 in a gearbox of 3
 ping [requestnodes (after change)]: all 3 nodes responded
+ping [mpihelper]: 3 nodes pinging each other
+mpihelper: we are cog 0 in a gearbox of 3
 ping [requestnodes (after change)]: all 3 nodes responded
+ping [mpihelper]: 3 nodes pinging each other
 mpihelper: we are cog 2 in a gearbox of 3
-mpihelper: we are cog 1 in a gearbox of 3
-mpihelper: we are cog 0 in a gearbox of 3
-ping [mpihelper]: 3 nodes pinging each other
-ping [mpihelper]: 3 nodes pinging each other
 ping [mpihelper]: 3 nodes pinging each other
 ping [mpihelper]: all 3 nodes responded
 ping [mpihelper]: all 3 nodes responded
 ping [mpihelper]: all 3 nodes responded
-MPI Rank 0: 08/16/2016 03:04:10: Redirecting stderr to file C:\Users\svcphil\AppData\Local\Temp\cntk-test-20160816030157.855216\Speech\DNN_ParallelNoQuantizationBufferedAsyncGradientAggregation@release_gpu/stderr_speechTrain.logrank0
-MPI Rank 0: 08/16/2016 03:04:10: -------------------------------------------------------------------
-MPI Rank 0: 08/16/2016 03:04:10: Build info: 
-MPI Rank 0: 
-MPI Rank 0: 08/16/2016 03:04:10: 		Built time: Aug 16 2016 02:54:53
-MPI Rank 0: 08/16/2016 03:04:10: 		Last modified date: Fri Aug 12 05:31:21 2016
-MPI Rank 0: 08/16/2016 03:04:10: 		Build type: Release
-MPI Rank 0: 08/16/2016 03:04:10: 		Build target: GPU
-MPI Rank 0: 08/16/2016 03:04:10: 		With 1bit-SGD: no
-MPI Rank 0: 08/16/2016 03:04:10: 		Math lib: mkl
-MPI Rank 0: 08/16/2016 03:04:10: 		CUDA_PATH: C:\Program Files\NVIDIA GPU Computing Toolkit\CUDA\v7.5
-MPI Rank 0: 08/16/2016 03:04:10: 		CUB_PATH: c:\src\cub-1.4.1
-MPI Rank 0: 08/16/2016 03:04:10: 		CUDNN_PATH: c:\NVIDIA\cudnn-4.0\cuda
-MPI Rank 0: 08/16/2016 03:04:10: 		Build Branch: HEAD
-MPI Rank 0: 08/16/2016 03:04:10: 		Build SHA1: 026b1e772b963461e189f8f00aa7ed6951298f84
-MPI Rank 0: 08/16/2016 03:04:10: 		Built by svcphil on Philly-Pool3
-MPI Rank 0: 08/16/2016 03:04:10: 		Build Path: c:\Jenkins\workspace\CNTK-Build-Windows\Source\CNTK\
-MPI Rank 0: 08/16/2016 03:04:10: -------------------------------------------------------------------
-MPI Rank 0: 08/16/2016 03:04:10: -------------------------------------------------------------------
-MPI Rank 0: 08/16/2016 03:04:10: GPU info:
-MPI Rank 0: 
-MPI Rank 0: 08/16/2016 03:04:10: 		Device[0]: cores = 2496; computeCapability = 5.2; type = "Quadro M4000"; memory = 8192 MB
-MPI Rank 0: 08/16/2016 03:04:10: -------------------------------------------------------------------
-MPI Rank 0: 
-MPI Rank 0: 08/16/2016 03:04:10: Running on cntk-muc01 at 2016/08/16 03:04:10
-MPI Rank 0: 08/16/2016 03:04:10: Command line: 
-MPI Rank 0: C:\jenkins\workspace\CNTK-Test-Windows-W1\x64\release\cntk.exe  configFile=C:\jenkins\workspace\CNTK-Test-Windows-W1\Tests\EndToEndTests\Speech\DNN/cntk.cntk  currentDirectory=C:\jenkins\workspace\CNTK-Test-Windows-W1\Tests\EndToEndTests\Speech\Data  RunDir=C:\Users\svcphil\AppData\Local\Temp\cntk-test-20160816030157.855216\Speech\DNN_ParallelNoQuantizationBufferedAsyncGradientAggregation@release_gpu  DataDir=C:\jenkins\workspace\CNTK-Test-Windows-W1\Tests\EndToEndTests\Speech\Data  ConfigDir=C:\jenkins\workspace\CNTK-Test-Windows-W1\Tests\EndToEndTests\Speech\DNN  OutputDir=C:\Users\svcphil\AppData\Local\Temp\cntk-test-20160816030157.855216\Speech\DNN_ParallelNoQuantizationBufferedAsyncGradientAggregation@release_gpu  DeviceId=0  timestamping=true  numCPUThreads=2  precision=double  speechTrain=[SGD=[ParallelTrain=[DataParallelSGD=[gradientBits=64]]]]  speechTrain=[SGD=[ParallelTrain=[DataParallelSGD=[useBufferedAsyncGradientAggregation=true]]]]  speechTrain=[SGD=[ParallelTrain=[parallelizationStartEpoch=2]]]  speechTrain=[SGD=[maxEpochs=4]]  speechTrain=[SGD=[ParallelTrain=[syncPerfStats=5]]]  stderr=C:\Users\svcphil\AppData\Local\Temp\cntk-test-20160816030157.855216\Speech\DNN_ParallelNoQuantizationBufferedAsyncGradientAggregation@release_gpu/stderr
-MPI Rank 0: 
-MPI Rank 0: 
-MPI Rank 0: 
-MPI Rank 0: 08/16/2016 03:04:10: >>>>>>>>>>>>>>>>>>>> RAW CONFIG (VARIABLES NOT RESOLVED) >>>>>>>>>>>>>>>>>>>>
-MPI Rank 0: 08/16/2016 03:04:10: precision = "float"
+
+job aborted:
+[ranks] message
+
+[0] process exited without calling finalize
+
+[1-2] process exited without calling finalize
+
+---- error analysis -----
+
+[0] on CNTK-MUC02
+C:\jenkins\workspace\CNTK-Test-Windows-W1\x64\release\cntk.exe ended prematurely and may have crashed. exit code -1
+
+[1-2] on CNTK-MUC02
+C:\jenkins\workspace\CNTK-Test-Windows-W1\x64\release\cntk.exe ended prematurely and may have crashed. exit code 0
+
+---- error analysis -----
+MPI Rank 0: 05/03/2016 14:23:25: Redirecting stderr to file C:\Users\svcphil\AppData\Local\Temp\cntk-test-20160503142201.423154\Speech\DNN_ParallelNoQuantizationBufferedAsyncGradientAggregation@release_gpu/stderr_speechTrain.logrank0
+MPI Rank 0: 05/03/2016 14:23:25: -------------------------------------------------------------------
+MPI Rank 0: 05/03/2016 14:23:25: Build info: 
+MPI Rank 0: 
+MPI Rank 0: 05/03/2016 14:23:25: 		Built time: May  3 2016 13:23:06
+MPI Rank 0: 05/03/2016 14:23:25: 		Last modified date: Mon Apr 18 00:00:12 2016
+MPI Rank 0: 05/03/2016 14:23:25: 		Build type: Release
+MPI Rank 0: 05/03/2016 14:23:25: 		Build target: GPU
+MPI Rank 0: 05/03/2016 14:23:25: 		With 1bit-SGD: no
+MPI Rank 0: 05/03/2016 14:23:25: 		CUDA_PATH: C:\Program Files\NVIDIA GPU Computing Toolkit\CUDA\v7.5
+MPI Rank 0: 05/03/2016 14:23:25: 		CUB_PATH: C:\src\cub-1.4.1
+MPI Rank 0: 05/03/2016 14:23:25: 		CUDNN_PATH: c:\NVIDIA\cudnn-4.0\cuda
+MPI Rank 0: 05/03/2016 14:23:25: 		Build Branch: HEAD
+MPI Rank 0: 05/03/2016 14:23:25: 		Build SHA1: af96f7cce6c3c78a4f1e9315e061291c79360e12
+MPI Rank 0: 05/03/2016 14:23:25: 		Built by svcphil on LIANA-09-w
+MPI Rank 0: 05/03/2016 14:23:25: 		Build Path: c:\jenkins\workspace\CNTK-Build-Windows\Source\CNTK\
+MPI Rank 0: 05/03/2016 14:23:25: -------------------------------------------------------------------
+MPI Rank 0: 
+MPI Rank 0: 05/03/2016 14:23:25: Running on cntk-muc02 at 2016/05/03 14:23:25
+MPI Rank 0: 05/03/2016 14:23:25: Command line: 
+MPI Rank 0: C:\jenkins\workspace\CNTK-Test-Windows-W1\x64\release\cntk.exe  configFile=C:\jenkins\workspace\CNTK-Test-Windows-W1\Tests\EndToEndTests\Speech\DNN/cntk.cntk  currentDirectory=C:\jenkins\workspace\CNTK-Test-Windows-W1\Tests\EndToEndTests\Speech\Data  RunDir=C:\Users\svcphil\AppData\Local\Temp\cntk-test-20160503142201.423154\Speech\DNN_ParallelNoQuantizationBufferedAsyncGradientAggregation@release_gpu  DataDir=C:\jenkins\workspace\CNTK-Test-Windows-W1\Tests\EndToEndTests\Speech\Data  ConfigDir=C:\jenkins\workspace\CNTK-Test-Windows-W1\Tests\EndToEndTests\Speech\DNN  OutputDir=C:\Users\svcphil\AppData\Local\Temp\cntk-test-20160503142201.423154\Speech\DNN_ParallelNoQuantizationBufferedAsyncGradientAggregation@release_gpu  DeviceId=0  timestamping=true  numCPUThreads=1  precision=double  speechTrain=[SGD=[ParallelTrain=[DataParallelSGD=[gradientBits=64]]]]  speechTrain=[SGD=[ParallelTrain=[DataParallelSGD=[useBufferedAsyncGradientAggregation=true]]]]  speechTrain=[SGD=[ParallelTrain=[parallelizationStartEpoch=2]]]  speechTrain=[SGD=[maxEpochs=4]]  speechTrain=[SGD=[ParallelTrain=[syncPerfStats=5]]]  stderr=C:\Users\svcphil\AppData\Local\Temp\cntk-test-20160503142201.423154\Speech\DNN_ParallelNoQuantizationBufferedAsyncGradientAggregation@release_gpu/stderr
+MPI Rank 0: 
+MPI Rank 0: 
+MPI Rank 0: 
+MPI Rank 0: 05/03/2016 14:23:25: >>>>>>>>>>>>>>>>>>>> RAW CONFIG (VARIABLES NOT RESOLVED) >>>>>>>>>>>>>>>>>>>>
+MPI Rank 0: 05/03/2016 14:23:25: precision = "float"
 MPI Rank 0: command = speechTrain
 MPI Rank 0: deviceId = $DeviceId$
 MPI Rank 0: parallelTrain = true
@@ -128,7 +131,7 @@
 MPI Rank 0:     SimpleNetworkBuilder = [
 MPI Rank 0:         layerSizes = 363:512:512:132
 MPI Rank 0:         trainingCriterion = "CrossEntropyWithSoftmax"
-MPI Rank 0:         evalCriterion = "ClassificationError"
+MPI Rank 0:         evalCriterion = "ErrorPrediction"
 MPI Rank 0:         layerTypes = "Sigmoid"
 MPI Rank 0:         initValueScale = 1.0
 MPI Rank 0:         applyMeanVarNorm = true
@@ -154,7 +157,7 @@
 MPI Rank 0:              then CrossEntropyWithSoftmax(labels, outZ, tag='criterion')
 MPI Rank 0:              else Fail('unknown trainingCriterion ' + trainingCriterion)
 MPI Rank 0:         Err = if evalCriterion == 'Err' then
-MPI Rank 0:               ClassificationError(labels, outZ, tag='evaluation')
+MPI Rank 0:               ErrorPrediction(labels, outZ, tag='evaluation')
 MPI Rank 0:               else Fail('unknown evalCriterion ' + evalCriterion)
 MPI Rank 0:         logPrior = LogPrior(labels)
 MPI Rank 0:         // TODO: how to add a tag to an infix operation?
@@ -192,7 +195,6 @@
 MPI Rank 0:         miniBatchMode = "partial"
 MPI Rank 0:         randomize = "auto"
 MPI Rank 0:         verbosity = 0
-MPI Rank 0:         useMersenneTwisterRand=true
 MPI Rank 0:         features = [
 MPI Rank 0:             dim = 363
 MPI Rank 0:             type = "real"
@@ -207,37 +209,37 @@
 MPI Rank 0:     ]
 MPI Rank 0: ]
 MPI Rank 0: currentDirectory=C:\jenkins\workspace\CNTK-Test-Windows-W1\Tests\EndToEndTests\Speech\Data
-MPI Rank 0: RunDir=C:\Users\svcphil\AppData\Local\Temp\cntk-test-20160816030157.855216\Speech\DNN_ParallelNoQuantizationBufferedAsyncGradientAggregation@release_gpu
+MPI Rank 0: RunDir=C:\Users\svcphil\AppData\Local\Temp\cntk-test-20160503142201.423154\Speech\DNN_ParallelNoQuantizationBufferedAsyncGradientAggregation@release_gpu
 MPI Rank 0: DataDir=C:\jenkins\workspace\CNTK-Test-Windows-W1\Tests\EndToEndTests\Speech\Data
 MPI Rank 0: ConfigDir=C:\jenkins\workspace\CNTK-Test-Windows-W1\Tests\EndToEndTests\Speech\DNN
-MPI Rank 0: OutputDir=C:\Users\svcphil\AppData\Local\Temp\cntk-test-20160816030157.855216\Speech\DNN_ParallelNoQuantizationBufferedAsyncGradientAggregation@release_gpu
+MPI Rank 0: OutputDir=C:\Users\svcphil\AppData\Local\Temp\cntk-test-20160503142201.423154\Speech\DNN_ParallelNoQuantizationBufferedAsyncGradientAggregation@release_gpu
 MPI Rank 0: DeviceId=0
 MPI Rank 0: timestamping=true
-MPI Rank 0: numCPUThreads=2
+MPI Rank 0: numCPUThreads=1
 MPI Rank 0: precision=double
 MPI Rank 0: speechTrain=[SGD=[ParallelTrain=[DataParallelSGD=[gradientBits=64]]]]
 MPI Rank 0: speechTrain=[SGD=[ParallelTrain=[DataParallelSGD=[useBufferedAsyncGradientAggregation=true]]]]
 MPI Rank 0: speechTrain=[SGD=[ParallelTrain=[parallelizationStartEpoch=2]]]
 MPI Rank 0: speechTrain=[SGD=[maxEpochs=4]]
 MPI Rank 0: speechTrain=[SGD=[ParallelTrain=[syncPerfStats=5]]]
-MPI Rank 0: stderr=C:\Users\svcphil\AppData\Local\Temp\cntk-test-20160816030157.855216\Speech\DNN_ParallelNoQuantizationBufferedAsyncGradientAggregation@release_gpu/stderr
-MPI Rank 0: 
-MPI Rank 0: 08/16/2016 03:04:10: <<<<<<<<<<<<<<<<<<<< RAW CONFIG (VARIABLES NOT RESOLVED)  <<<<<<<<<<<<<<<<<<<<
-MPI Rank 0: 
-MPI Rank 0: 08/16/2016 03:04:10: >>>>>>>>>>>>>>>>>>>> RAW CONFIG WITH ALL VARIABLES RESOLVED >>>>>>>>>>>>>>>>>>>>
-MPI Rank 0: 08/16/2016 03:04:10: precision = "float"
+MPI Rank 0: stderr=C:\Users\svcphil\AppData\Local\Temp\cntk-test-20160503142201.423154\Speech\DNN_ParallelNoQuantizationBufferedAsyncGradientAggregation@release_gpu/stderr
+MPI Rank 0: 
+MPI Rank 0: 05/03/2016 14:23:25: <<<<<<<<<<<<<<<<<<<< RAW CONFIG (VARIABLES NOT RESOLVED)  <<<<<<<<<<<<<<<<<<<<
+MPI Rank 0: 
+MPI Rank 0: 05/03/2016 14:23:25: >>>>>>>>>>>>>>>>>>>> RAW CONFIG WITH ALL VARIABLES RESOLVED >>>>>>>>>>>>>>>>>>>>
+MPI Rank 0: 05/03/2016 14:23:25: precision = "float"
 MPI Rank 0: command = speechTrain
 MPI Rank 0: deviceId = 0
 MPI Rank 0: parallelTrain = true
 MPI Rank 0: speechTrain = [
 MPI Rank 0:     action = "train"
-MPI Rank 0:     modelPath = "C:\Users\svcphil\AppData\Local\Temp\cntk-test-20160816030157.855216\Speech\DNN_ParallelNoQuantizationBufferedAsyncGradientAggregation@release_gpu/models/cntkSpeech.dnn"
+MPI Rank 0:     modelPath = "C:\Users\svcphil\AppData\Local\Temp\cntk-test-20160503142201.423154\Speech\DNN_ParallelNoQuantizationBufferedAsyncGradientAggregation@release_gpu/models/cntkSpeech.dnn"
 MPI Rank 0:     deviceId = 0
 MPI Rank 0:     traceLevel = 1
 MPI Rank 0:     SimpleNetworkBuilder = [
 MPI Rank 0:         layerSizes = 363:512:512:132
 MPI Rank 0:         trainingCriterion = "CrossEntropyWithSoftmax"
-MPI Rank 0:         evalCriterion = "ClassificationError"
+MPI Rank 0:         evalCriterion = "ErrorPrediction"
 MPI Rank 0:         layerTypes = "Sigmoid"
 MPI Rank 0:         initValueScale = 1.0
 MPI Rank 0:         applyMeanVarNorm = true
@@ -263,7 +265,7 @@
 MPI Rank 0:              then CrossEntropyWithSoftmax(labels, outZ, tag='criterion')
 MPI Rank 0:              else Fail('unknown trainingCriterion ' + trainingCriterion)
 MPI Rank 0:         Err = if evalCriterion == 'Err' then
-MPI Rank 0:               ClassificationError(labels, outZ, tag='evaluation')
+MPI Rank 0:               ErrorPrediction(labels, outZ, tag='evaluation')
 MPI Rank 0:               else Fail('unknown evalCriterion ' + evalCriterion)
 MPI Rank 0:         logPrior = LogPrior(labels)
 MPI Rank 0:         // TODO: how to add a tag to an infix operation?
@@ -301,7 +303,6 @@
 MPI Rank 0:         miniBatchMode = "partial"
 MPI Rank 0:         randomize = "auto"
 MPI Rank 0:         verbosity = 0
-MPI Rank 0:         useMersenneTwisterRand=true
 MPI Rank 0:         features = [
 MPI Rank 0:             dim = 363
 MPI Rank 0:             type = "real"
@@ -316,43 +317,43 @@
 MPI Rank 0:     ]
 MPI Rank 0: ]
 MPI Rank 0: currentDirectory=C:\jenkins\workspace\CNTK-Test-Windows-W1\Tests\EndToEndTests\Speech\Data
-MPI Rank 0: RunDir=C:\Users\svcphil\AppData\Local\Temp\cntk-test-20160816030157.855216\Speech\DNN_ParallelNoQuantizationBufferedAsyncGradientAggregation@release_gpu
+MPI Rank 0: RunDir=C:\Users\svcphil\AppData\Local\Temp\cntk-test-20160503142201.423154\Speech\DNN_ParallelNoQuantizationBufferedAsyncGradientAggregation@release_gpu
 MPI Rank 0: DataDir=C:\jenkins\workspace\CNTK-Test-Windows-W1\Tests\EndToEndTests\Speech\Data
 MPI Rank 0: ConfigDir=C:\jenkins\workspace\CNTK-Test-Windows-W1\Tests\EndToEndTests\Speech\DNN
-MPI Rank 0: OutputDir=C:\Users\svcphil\AppData\Local\Temp\cntk-test-20160816030157.855216\Speech\DNN_ParallelNoQuantizationBufferedAsyncGradientAggregation@release_gpu
+MPI Rank 0: OutputDir=C:\Users\svcphil\AppData\Local\Temp\cntk-test-20160503142201.423154\Speech\DNN_ParallelNoQuantizationBufferedAsyncGradientAggregation@release_gpu
 MPI Rank 0: DeviceId=0
 MPI Rank 0: timestamping=true
-MPI Rank 0: numCPUThreads=2
+MPI Rank 0: numCPUThreads=1
 MPI Rank 0: precision=double
 MPI Rank 0: speechTrain=[SGD=[ParallelTrain=[DataParallelSGD=[gradientBits=64]]]]
 MPI Rank 0: speechTrain=[SGD=[ParallelTrain=[DataParallelSGD=[useBufferedAsyncGradientAggregation=true]]]]
 MPI Rank 0: speechTrain=[SGD=[ParallelTrain=[parallelizationStartEpoch=2]]]
 MPI Rank 0: speechTrain=[SGD=[maxEpochs=4]]
 MPI Rank 0: speechTrain=[SGD=[ParallelTrain=[syncPerfStats=5]]]
-MPI Rank 0: stderr=C:\Users\svcphil\AppData\Local\Temp\cntk-test-20160816030157.855216\Speech\DNN_ParallelNoQuantizationBufferedAsyncGradientAggregation@release_gpu/stderr
-MPI Rank 0: 
-MPI Rank 0: 08/16/2016 03:04:10: <<<<<<<<<<<<<<<<<<<< RAW CONFIG WITH ALL VARIABLES RESOLVED <<<<<<<<<<<<<<<<<<<<
-MPI Rank 0: 
-MPI Rank 0: 08/16/2016 03:04:10: >>>>>>>>>>>>>>>>>>>> PROCESSED CONFIG WITH ALL VARIABLES RESOLVED >>>>>>>>>>>>>>>>>>>>
+MPI Rank 0: stderr=C:\Users\svcphil\AppData\Local\Temp\cntk-test-20160503142201.423154\Speech\DNN_ParallelNoQuantizationBufferedAsyncGradientAggregation@release_gpu/stderr
+MPI Rank 0: 
+MPI Rank 0: 05/03/2016 14:23:25: <<<<<<<<<<<<<<<<<<<< RAW CONFIG WITH ALL VARIABLES RESOLVED <<<<<<<<<<<<<<<<<<<<
+MPI Rank 0: 
+MPI Rank 0: 05/03/2016 14:23:25: >>>>>>>>>>>>>>>>>>>> PROCESSED CONFIG WITH ALL VARIABLES RESOLVED >>>>>>>>>>>>>>>>>>>>
 MPI Rank 0: configparameters: cntk.cntk:command=speechTrain
 MPI Rank 0: configparameters: cntk.cntk:ConfigDir=C:\jenkins\workspace\CNTK-Test-Windows-W1\Tests\EndToEndTests\Speech\DNN
 MPI Rank 0: configparameters: cntk.cntk:currentDirectory=C:\jenkins\workspace\CNTK-Test-Windows-W1\Tests\EndToEndTests\Speech\Data
 MPI Rank 0: configparameters: cntk.cntk:DataDir=C:\jenkins\workspace\CNTK-Test-Windows-W1\Tests\EndToEndTests\Speech\Data
 MPI Rank 0: configparameters: cntk.cntk:deviceId=0
-MPI Rank 0: configparameters: cntk.cntk:numCPUThreads=2
-MPI Rank 0: configparameters: cntk.cntk:OutputDir=C:\Users\svcphil\AppData\Local\Temp\cntk-test-20160816030157.855216\Speech\DNN_ParallelNoQuantizationBufferedAsyncGradientAggregation@release_gpu
+MPI Rank 0: configparameters: cntk.cntk:numCPUThreads=1
+MPI Rank 0: configparameters: cntk.cntk:OutputDir=C:\Users\svcphil\AppData\Local\Temp\cntk-test-20160503142201.423154\Speech\DNN_ParallelNoQuantizationBufferedAsyncGradientAggregation@release_gpu
 MPI Rank 0: configparameters: cntk.cntk:parallelTrain=true
 MPI Rank 0: configparameters: cntk.cntk:precision=double
-MPI Rank 0: configparameters: cntk.cntk:RunDir=C:\Users\svcphil\AppData\Local\Temp\cntk-test-20160816030157.855216\Speech\DNN_ParallelNoQuantizationBufferedAsyncGradientAggregation@release_gpu
+MPI Rank 0: configparameters: cntk.cntk:RunDir=C:\Users\svcphil\AppData\Local\Temp\cntk-test-20160503142201.423154\Speech\DNN_ParallelNoQuantizationBufferedAsyncGradientAggregation@release_gpu
 MPI Rank 0: configparameters: cntk.cntk:speechTrain=[
 MPI Rank 0:     action = "train"
-MPI Rank 0:     modelPath = "C:\Users\svcphil\AppData\Local\Temp\cntk-test-20160816030157.855216\Speech\DNN_ParallelNoQuantizationBufferedAsyncGradientAggregation@release_gpu/models/cntkSpeech.dnn"
+MPI Rank 0:     modelPath = "C:\Users\svcphil\AppData\Local\Temp\cntk-test-20160503142201.423154\Speech\DNN_ParallelNoQuantizationBufferedAsyncGradientAggregation@release_gpu/models/cntkSpeech.dnn"
 MPI Rank 0:     deviceId = 0
 MPI Rank 0:     traceLevel = 1
 MPI Rank 0:     SimpleNetworkBuilder = [
 MPI Rank 0:         layerSizes = 363:512:512:132
 MPI Rank 0:         trainingCriterion = "CrossEntropyWithSoftmax"
-MPI Rank 0:         evalCriterion = "ClassificationError"
+MPI Rank 0:         evalCriterion = "ErrorPrediction"
 MPI Rank 0:         layerTypes = "Sigmoid"
 MPI Rank 0:         initValueScale = 1.0
 MPI Rank 0:         applyMeanVarNorm = true
@@ -378,7 +379,7 @@
 MPI Rank 0:              then CrossEntropyWithSoftmax(labels, outZ, tag='criterion')
 MPI Rank 0:              else Fail('unknown trainingCriterion ' + trainingCriterion)
 MPI Rank 0:         Err = if evalCriterion == 'Err' then
-MPI Rank 0:               ClassificationError(labels, outZ, tag='evaluation')
+MPI Rank 0:               ErrorPrediction(labels, outZ, tag='evaluation')
 MPI Rank 0:               else Fail('unknown evalCriterion ' + evalCriterion)
 MPI Rank 0:         logPrior = LogPrior(labels)
 MPI Rank 0:         // TODO: how to add a tag to an infix operation?
@@ -416,7 +417,6 @@
 MPI Rank 0:         miniBatchMode = "partial"
 MPI Rank 0:         randomize = "auto"
 MPI Rank 0:         verbosity = 0
-MPI Rank 0:         useMersenneTwisterRand=true
 MPI Rank 0:         features = [
 MPI Rank 0:             dim = 363
 MPI Rank 0:             type = "real"
@@ -431,23 +431,23 @@
 MPI Rank 0:     ]
 MPI Rank 0: ] [SGD=[ParallelTrain=[DataParallelSGD=[gradientBits=64]]]] [SGD=[ParallelTrain=[DataParallelSGD=[useBufferedAsyncGradientAggregation=true]]]] [SGD=[ParallelTrain=[parallelizationStartEpoch=2]]] [SGD=[maxEpochs=4]] [SGD=[ParallelTrain=[syncPerfStats=5]]]
 MPI Rank 0: 
-MPI Rank 0: configparameters: cntk.cntk:stderr=C:\Users\svcphil\AppData\Local\Temp\cntk-test-20160816030157.855216\Speech\DNN_ParallelNoQuantizationBufferedAsyncGradientAggregation@release_gpu/stderr
+MPI Rank 0: configparameters: cntk.cntk:stderr=C:\Users\svcphil\AppData\Local\Temp\cntk-test-20160503142201.423154\Speech\DNN_ParallelNoQuantizationBufferedAsyncGradientAggregation@release_gpu/stderr
 MPI Rank 0: configparameters: cntk.cntk:timestamping=true
-MPI Rank 0: 08/16/2016 03:04:10: <<<<<<<<<<<<<<<<<<<< PROCESSED CONFIG WITH ALL VARIABLES RESOLVED <<<<<<<<<<<<<<<<<<<<
-MPI Rank 0: 08/16/2016 03:04:10: Commands: speechTrain
-MPI Rank 0: 08/16/2016 03:04:10: Precision = "double"
-MPI Rank 0: 08/16/2016 03:04:10: Using 2 CPU threads.
-MPI Rank 0: 08/16/2016 03:04:10: CNTKModelPath: C:\Users\svcphil\AppData\Local\Temp\cntk-test-20160816030157.855216\Speech\DNN_ParallelNoQuantizationBufferedAsyncGradientAggregation@release_gpu/models/cntkSpeech.dnn
-MPI Rank 0: 08/16/2016 03:04:10: CNTKCommandTrainInfo: speechTrain : 4
-MPI Rank 0: 08/16/2016 03:04:10: CNTKCommandTrainInfo: CNTKNoMoreCommands_Total : 4
-MPI Rank 0: 
-MPI Rank 0: 08/16/2016 03:04:10: ##############################################################################
-MPI Rank 0: 08/16/2016 03:04:10: #                                                                            #
-MPI Rank 0: 08/16/2016 03:04:10: # Action "train"                                                             #
-MPI Rank 0: 08/16/2016 03:04:10: #                                                                            #
-MPI Rank 0: 08/16/2016 03:04:10: ##############################################################################
-MPI Rank 0: 
-MPI Rank 0: 08/16/2016 03:04:10: CNTKCommandTrainBegin: speechTrain
+MPI Rank 0: 05/03/2016 14:23:25: <<<<<<<<<<<<<<<<<<<< PROCESSED CONFIG WITH ALL VARIABLES RESOLVED <<<<<<<<<<<<<<<<<<<<
+MPI Rank 0: 05/03/2016 14:23:25: Commands: speechTrain
+MPI Rank 0: 05/03/2016 14:23:25: Precision = "double"
+MPI Rank 0: 05/03/2016 14:23:25: Using 1 CPU threads.
+MPI Rank 0: 05/03/2016 14:23:25: CNTKModelPath: C:\Users\svcphil\AppData\Local\Temp\cntk-test-20160503142201.423154\Speech\DNN_ParallelNoQuantizationBufferedAsyncGradientAggregation@release_gpu/models/cntkSpeech.dnn
+MPI Rank 0: 05/03/2016 14:23:25: CNTKCommandTrainInfo: speechTrain : 4
+MPI Rank 0: 05/03/2016 14:23:25: CNTKCommandTrainInfo: CNTKNoMoreCommands_Total : 4
+MPI Rank 0: 
+MPI Rank 0: 05/03/2016 14:23:25: ##############################################################################
+MPI Rank 0: 05/03/2016 14:23:25: #                                                                            #
+MPI Rank 0: 05/03/2016 14:23:25: # Action "train"                                                             #
+MPI Rank 0: 05/03/2016 14:23:25: #                                                                            #
+MPI Rank 0: 05/03/2016 14:23:25: ##############################################################################
+MPI Rank 0: 
+MPI Rank 0: 05/03/2016 14:23:25: CNTKCommandTrainBegin: speechTrain
 MPI Rank 0: SimpleNetworkBuilder Using GPU 0
 MPI Rank 0: reading script file glob_0000.scp ... 948 entries
 MPI Rank 0: total 132 state names in state list C:\jenkins\workspace\CNTK-Test-Windows-W1\Tests\EndToEndTests\Speech\Data/state.list
@@ -456,26 +456,14 @@
 MPI Rank 0: label set 0: 129 classes
 MPI Rank 0: minibatchutterancesource: 948 utterances grouped into 3 chunks, av. chunk size: 316.0 utterances, 84244.7 frames
 MPI Rank 0: 
-MPI Rank 0: 08/16/2016 03:04:11: Creating virgin network.
-MPI Rank 0: Node 'W0' (LearnableParameter operation): Initializing Parameter[512 x 363] <- 0.000000.
-MPI Rank 0: Node 'W0' (LearnableParameter operation): Initializing Parameter[512 x 363] <- uniform(seed=1, range=0.050000*1.000000, onCPU=false).
+MPI Rank 0: 05/03/2016 14:23:25: Creating virgin network.
 MPI Rank 0: Microsoft::MSR::CNTK::GPUMatrix<ElemType>::SetUniformRandomValue (GPU): creating curand object with seed 1, sizeof(ElemType)==8
-MPI Rank 0: Node 'B0' (LearnableParameter operation): Initializing Parameter[512 x 1] <- 0.000000.
-MPI Rank 0: Node 'B0' (LearnableParameter operation): Initializing Parameter[512 x 1] <- 0.000000.
-MPI Rank 0: Node 'W1' (LearnableParameter operation): Initializing Parameter[512 x 512] <- 0.000000.
-MPI Rank 0: Node 'W1' (LearnableParameter operation): Initializing Parameter[512 x 512] <- uniform(seed=2, range=0.050000*1.000000, onCPU=false).
-MPI Rank 0: Node 'B1' (LearnableParameter operation): Initializing Parameter[512 x 1] <- 0.000000.
-MPI Rank 0: Node 'B1' (LearnableParameter operation): Initializing Parameter[512 x 1] <- 0.000000.
-MPI Rank 0: Node 'W2' (LearnableParameter operation): Initializing Parameter[132 x 512] <- 0.000000.
-MPI Rank 0: Node 'W2' (LearnableParameter operation): Initializing Parameter[132 x 512] <- uniform(seed=3, range=0.050000*1.000000, onCPU=false).
-MPI Rank 0: Node 'B2' (LearnableParameter operation): Initializing Parameter[132 x 1] <- 0.000000.
-MPI Rank 0: Node 'B2' (LearnableParameter operation): Initializing Parameter[132 x 1] <- 0.000000.
 MPI Rank 0: 
 MPI Rank 0: Post-processing network...
 MPI Rank 0: 
 MPI Rank 0: 7 roots:
 MPI Rank 0: 	CrossEntropyWithSoftmax = CrossEntropyWithSoftmax()
-MPI Rank 0: 	EvalClassificationError = ClassificationError()
+MPI Rank 0: 	EvalErrorPrediction = ErrorPrediction()
 MPI Rank 0: 	InvStdOfFeatures = InvStdDev()
 MPI Rank 0: 	MeanOfFeatures = Mean()
 MPI Rank 0: 	PosteriorProb = Softmax()
@@ -504,7 +492,7 @@
 MPI Rank 0: Validating --> B2 = LearnableParameter() :  -> [132 x 1]
 MPI Rank 0: Validating --> HLast = Plus (W2*H1, B2) : [132 x 1 x *], [132 x 1] -> [132 x 1 x *]
 MPI Rank 0: Validating --> CrossEntropyWithSoftmax = CrossEntropyWithSoftmax (labels, HLast) : [132 x *], [132 x 1 x *] -> [1]
-MPI Rank 0: Validating --> EvalClassificationError = ClassificationError (labels, HLast) : [132 x *], [132 x 1 x *] -> [1]
+MPI Rank 0: Validating --> EvalErrorPrediction = ErrorPrediction (labels, HLast) : [132 x *], [132 x 1 x *] -> [1]
 MPI Rank 0: Validating --> PosteriorProb = Softmax (HLast) : [132 x 1 x *] -> [132 x 1 x *]
 MPI Rank 0: Validating --> Prior = Mean (labels) : [132 x *] -> [132]
 MPI Rank 0: Validating --> LogOfPrior = Log (Prior) : [132] -> [132]
@@ -521,46 +509,21 @@
 MPI Rank 0: 
 MPI Rank 0: Post-processing network complete.
 MPI Rank 0: 
-MPI Rank 0: 08/16/2016 03:04:11: Created model with 25 nodes on GPU 0.
-MPI Rank 0: 
-MPI Rank 0: 08/16/2016 03:04:11: Training criterion node(s):
-MPI Rank 0: 08/16/2016 03:04:11: 	CrossEntropyWithSoftmax = CrossEntropyWithSoftmax
-MPI Rank 0: 
-<<<<<<< HEAD
-MPI Rank 0: 05/03/2016 14:23:26: 	EvalClassificationError = ClassificationError
-=======
-MPI Rank 0: 08/16/2016 03:04:11: Evaluation criterion node(s):
-MPI Rank 0: 08/16/2016 03:04:11: 	EvalErrorPrediction = ErrorPrediction
->>>>>>> 8493f118
+MPI Rank 0: 05/03/2016 14:23:26: Created model with 25 nodes on GPU 0.
+MPI Rank 0: 
+MPI Rank 0: 05/03/2016 14:23:26: Training criterion node(s):
+MPI Rank 0: 05/03/2016 14:23:26: 	CrossEntropyWithSoftmax = CrossEntropyWithSoftmax
+MPI Rank 0: 
+MPI Rank 0: 05/03/2016 14:23:26: Evaluation criterion node(s):
+MPI Rank 0: 
+MPI Rank 0: 05/03/2016 14:23:26: 	EvalErrorPrediction = ErrorPrediction
 MPI Rank 0: 
 MPI Rank 0: 
 MPI Rank 0: Allocating matrices for forward and/or backward propagation.
 MPI Rank 0: 
-MPI Rank 0: Memory Sharing: Out of 40 matrices, 19 are shared as 8, and 21 are not shared.
-MPI Rank 0: 
-MPI Rank 0: 	{ HLast : [132 x 1 x *]
-MPI Rank 0: 	  W2 : [132 x 512] (gradient) }
-MPI Rank 0: 	{ B1 : [512 x 1] (gradient)
-MPI Rank 0: 	  H2 : [512 x 1 x *] (gradient)
-MPI Rank 0: 	  HLast : [132 x 1 x *] (gradient) }
-MPI Rank 0: 	{ W0 : [512 x 363] (gradient)
-MPI Rank 0: 	  W0*features+B0 : [512 x 1 x *] }
-MPI Rank 0: 	{ H1 : [512 x 1 x *]
-MPI Rank 0: 	  W0*features : [512 x *] (gradient) }
-MPI Rank 0: 	{ W0*features+B0 : [512 x 1 x *] (gradient)
-MPI Rank 0: 	  W1*H1 : [512 x 1 x *] }
-MPI Rank 0: 	{ W1 : [512 x 512] (gradient)
-MPI Rank 0: 	  W1*H1+B1 : [512 x 1 x *] }
-MPI Rank 0: 	{ H2 : [512 x 1 x *]
-MPI Rank 0: 	  W1*H1 : [512 x 1 x *] (gradient) }
-MPI Rank 0: 	{ B0 : [512 x 1] (gradient)
-MPI Rank 0: 	  H1 : [512 x 1 x *] (gradient)
-MPI Rank 0: 	  W1*H1+B1 : [512 x 1 x *] (gradient)
-MPI Rank 0: 	  W2*H1 : [132 x 1 x *] }
-MPI Rank 0: 
-MPI Rank 0: 
-<<<<<<< HEAD
-MPI Rank 0: 0000000000000000: {[EvalClassificationError Gradient[1]] [InvStdOfFeatures Gradient[363]] [LogOfPrior Gradient[132]] [MVNormalizedFeatures Gradient[363 x *]] [MeanOfFeatures Gradient[363]] [PosteriorProb Gradient[132 x 1 x *]] [PosteriorProb Value[132 x 1 x *]] [Prior Gradient[132]] [ScaledLogLikelihood Gradient[132 x 1 x *]] [features Gradient[363 x *]] [labels Gradient[132 x *]] }
+MPI Rank 0: Memory Sharing Structure:
+MPI Rank 0: 
+MPI Rank 0: 0000000000000000: {[EvalErrorPrediction Gradient[1]] [InvStdOfFeatures Gradient[363]] [LogOfPrior Gradient[132]] [MVNormalizedFeatures Gradient[363 x *]] [MeanOfFeatures Gradient[363]] [PosteriorProb Gradient[132 x 1 x *]] [PosteriorProb Value[132 x 1 x *]] [Prior Gradient[132]] [ScaledLogLikelihood Gradient[132 x 1 x *]] [features Gradient[363 x *]] [labels Gradient[132 x *]] }
 MPI Rank 0: 000000DB868FD560: {[features Value[363 x *]] }
 MPI Rank 0: 000000DBA50ABA80: {[W2 Value[132 x 512]] }
 MPI Rank 0: 000000DBA50ABB20: {[B2 Value[132 x 1]] }
@@ -572,7 +535,7 @@
 MPI Rank 0: 000000DBA50AD7E0: {[B1 Value[512 x 1]] }
 MPI Rank 0: 000000DBA767E490: {[B1 Gradient[512 x 1]] [H2 Gradient[512 x 1 x *]] [HLast Gradient[132 x 1 x *]] }
 MPI Rank 0: 000000DBA767E670: {[HLast Value[132 x 1 x *]] [W2 Gradient[132 x 512]] }
-MPI Rank 0: 000000DBA767E7B0: {[EvalClassificationError Value[1]] }
+MPI Rank 0: 000000DBA767E7B0: {[EvalErrorPrediction Value[1]] }
 MPI Rank 0: 000000DBA767E990: {[Prior Value[132]] }
 MPI Rank 0: 000000DBA767EA30: {[CrossEntropyWithSoftmax Value[1]] }
 MPI Rank 0: 000000DBA767EAD0: {[B0 Gradient[512 x 1]] [H1 Gradient[512 x 1 x *]] [W1*H1+B1 Gradient[512 x 1 x *]] [W2*H1 Value[132 x 1 x *]] }
@@ -589,304 +552,171 @@
 MPI Rank 0: 000000DBA767FE30: {[W0 Gradient[512 x 363]] [W0*features+B0 Value[512 x 1 x *]] }
 MPI Rank 0: 000000DBA767FED0: {[H1 Value[512 x 1 x *]] [W0*features Gradient[512 x *]] }
 MPI Rank 0: 000000DBA7680150: {[W1 Gradient[512 x 512]] [W1*H1+B1 Value[512 x 1 x *]] }
-=======
-MPI Rank 0: 08/16/2016 03:04:11: Training 516740 parameters in 6 out of 6 parameter tensors and 15 nodes with gradient:
->>>>>>> 8493f118
-MPI Rank 0: 
-MPI Rank 0: 08/16/2016 03:04:11: 	Node 'B0' (LearnableParameter operation) : [512 x 1]
-MPI Rank 0: 08/16/2016 03:04:11: 	Node 'B1' (LearnableParameter operation) : [512 x 1]
-MPI Rank 0: 08/16/2016 03:04:11: 	Node 'B2' (LearnableParameter operation) : [132 x 1]
-MPI Rank 0: 08/16/2016 03:04:11: 	Node 'W0' (LearnableParameter operation) : [512 x 363]
-MPI Rank 0: 08/16/2016 03:04:11: 	Node 'W1' (LearnableParameter operation) : [512 x 512]
-MPI Rank 0: 08/16/2016 03:04:11: 	Node 'W2' (LearnableParameter operation) : [132 x 512]
-MPI Rank 0: 
-MPI Rank 0: 
-MPI Rank 0: 08/16/2016 03:04:11: Precomputing --> 3 PreCompute nodes found.
-MPI Rank 0: 
-MPI Rank 0: 08/16/2016 03:04:11: 	MeanOfFeatures = Mean()
-MPI Rank 0: 08/16/2016 03:04:11: 	InvStdOfFeatures = InvStdDev()
-MPI Rank 0: 08/16/2016 03:04:11: 	Prior = Mean()
+MPI Rank 0: 
+MPI Rank 0: 
+MPI Rank 0: 05/03/2016 14:23:26: Precomputing --> 3 PreCompute nodes found.
+MPI Rank 0: 
+MPI Rank 0: 05/03/2016 14:23:26: 	MeanOfFeatures = Mean()
+MPI Rank 0: 05/03/2016 14:23:26: 	InvStdOfFeatures = InvStdDev()
+MPI Rank 0: 05/03/2016 14:23:26: 	Prior = Mean()
 MPI Rank 0: minibatchiterator: epoch 0: frames [0..252734] (first utterance at frame 0), data subset 0 of 1, with 1 datapasses
 MPI Rank 0: requiredata: determined feature kind as 33-dimensional 'USER' with frame shift 10.0 ms
 MPI Rank 0: 
-MPI Rank 0: 08/16/2016 03:04:16: Precomputing --> Completed.
-MPI Rank 0: 
-MPI Rank 0: 
-MPI Rank 0: 08/16/2016 03:04:17: Starting Epoch 1: learning rate per sample = 0.015625  effective momentum = 0.900000  momentum as time constant = 607.4 samples
+MPI Rank 0: 05/03/2016 14:23:30: Precomputing --> Completed.
+MPI Rank 0: 
+MPI Rank 0: 
+MPI Rank 0: 05/03/2016 14:23:31: Starting Epoch 1: learning rate per sample = 0.015625  effective momentum = 0.900000  momentum as time constant = 607.4 samples
 MPI Rank 0: minibatchiterator: epoch 0: frames [0..20480] (first utterance at frame 0), data subset 0 of 1, with 1 datapasses
 MPI Rank 0: 
-<<<<<<< HEAD
 MPI Rank 0: 05/03/2016 14:23:31: Starting minibatch loop.
-MPI Rank 0: 05/03/2016 14:23:32:  Epoch[ 1 of 4]-Minibatch[   1-  10, 3.13%]: CrossEntropyWithSoftmax = 4.52102408 * 640; EvalClassificationError = 0.92656250 * 640; time = 0.3080s; samplesPerSecond = 2077.7
-MPI Rank 0: 05/03/2016 14:23:32:  Epoch[ 1 of 4]-Minibatch[  11-  20, 6.25%]: CrossEntropyWithSoftmax = 4.21764659 * 640; EvalClassificationError = 0.90156250 * 640; time = 0.3127s; samplesPerSecond = 2046.8
-MPI Rank 0: 05/03/2016 14:23:32:  Epoch[ 1 of 4]-Minibatch[  21-  30, 9.38%]: CrossEntropyWithSoftmax = 3.92251861 * 640; EvalClassificationError = 0.85000000 * 640; time = 0.3139s; samplesPerSecond = 2039.1
-MPI Rank 0: 05/03/2016 14:23:33:  Epoch[ 1 of 4]-Minibatch[  31-  40, 12.50%]: CrossEntropyWithSoftmax = 3.91289446 * 640; EvalClassificationError = 0.88750000 * 640; time = 0.3138s; samplesPerSecond = 2039.7
-MPI Rank 0: 05/03/2016 14:23:33:  Epoch[ 1 of 4]-Minibatch[  41-  50, 15.63%]: CrossEntropyWithSoftmax = 3.84057836 * 640; EvalClassificationError = 0.91093750 * 640; time = 0.3134s; samplesPerSecond = 2041.9
-MPI Rank 0: 05/03/2016 14:23:33:  Epoch[ 1 of 4]-Minibatch[  51-  60, 18.75%]: CrossEntropyWithSoftmax = 3.71077800 * 640; EvalClassificationError = 0.88437500 * 640; time = 0.3122s; samplesPerSecond = 2049.7
-MPI Rank 0: 05/03/2016 14:23:34:  Epoch[ 1 of 4]-Minibatch[  61-  70, 21.88%]: CrossEntropyWithSoftmax = 3.50986627 * 640; EvalClassificationError = 0.81718750 * 640; time = 0.3181s; samplesPerSecond = 2011.7
-MPI Rank 0: 05/03/2016 14:23:34:  Epoch[ 1 of 4]-Minibatch[  71-  80, 25.00%]: CrossEntropyWithSoftmax = 3.47993705 * 640; EvalClassificationError = 0.81250000 * 640; time = 0.3311s; samplesPerSecond = 1932.8
-MPI Rank 0: 05/03/2016 14:23:34:  Epoch[ 1 of 4]-Minibatch[  81-  90, 28.13%]: CrossEntropyWithSoftmax = 3.33550558 * 640; EvalClassificationError = 0.76718750 * 640; time = 0.2179s; samplesPerSecond = 2937.3
-MPI Rank 0: 05/03/2016 14:23:34:  Epoch[ 1 of 4]-Minibatch[  91- 100, 31.25%]: CrossEntropyWithSoftmax = 3.49726054 * 640; EvalClassificationError = 0.80000000 * 640; time = 0.3237s; samplesPerSecond = 1977.2
-MPI Rank 0: 05/03/2016 14:23:35:  Epoch[ 1 of 4]-Minibatch[ 101- 110, 34.38%]: CrossEntropyWithSoftmax = 3.21905375 * 640; EvalClassificationError = 0.80000000 * 640; time = 0.3132s; samplesPerSecond = 2043.2
-MPI Rank 0: 05/03/2016 14:23:35:  Epoch[ 1 of 4]-Minibatch[ 111- 120, 37.50%]: CrossEntropyWithSoftmax = 3.31461145 * 640; EvalClassificationError = 0.79062500 * 640; time = 0.3127s; samplesPerSecond = 2046.6
-MPI Rank 0: 05/03/2016 14:23:35:  Epoch[ 1 of 4]-Minibatch[ 121- 130, 40.63%]: CrossEntropyWithSoftmax = 3.15950802 * 640; EvalClassificationError = 0.77968750 * 640; time = 0.3235s; samplesPerSecond = 1978.5
-MPI Rank 0: 05/03/2016 14:23:36:  Epoch[ 1 of 4]-Minibatch[ 131- 140, 43.75%]: CrossEntropyWithSoftmax = 3.07762131 * 640; EvalClassificationError = 0.77187500 * 640; time = 0.3128s; samplesPerSecond = 2046.1
-MPI Rank 0: 05/03/2016 14:23:36:  Epoch[ 1 of 4]-Minibatch[ 141- 150, 46.88%]: CrossEntropyWithSoftmax = 3.05637351 * 640; EvalClassificationError = 0.72187500 * 640; time = 0.3223s; samplesPerSecond = 1985.7
-MPI Rank 0: 05/03/2016 14:23:36:  Epoch[ 1 of 4]-Minibatch[ 151- 160, 50.00%]: CrossEntropyWithSoftmax = 2.91153531 * 640; EvalClassificationError = 0.69062500 * 640; time = 0.3127s; samplesPerSecond = 2047.0
-MPI Rank 0: 05/03/2016 14:23:37:  Epoch[ 1 of 4]-Minibatch[ 161- 170, 53.13%]: CrossEntropyWithSoftmax = 2.89745725 * 640; EvalClassificationError = 0.73281250 * 640; time = 0.3143s; samplesPerSecond = 2036.5
-MPI Rank 0: 05/03/2016 14:23:37:  Epoch[ 1 of 4]-Minibatch[ 171- 180, 56.25%]: CrossEntropyWithSoftmax = 2.72829961 * 640; EvalClassificationError = 0.65312500 * 640; time = 0.3134s; samplesPerSecond = 2042.1
-MPI Rank 0: 05/03/2016 14:23:37:  Epoch[ 1 of 4]-Minibatch[ 181- 190, 59.38%]: CrossEntropyWithSoftmax = 2.65806444 * 640; EvalClassificationError = 0.68593750 * 640; time = 0.3128s; samplesPerSecond = 2046.0
-MPI Rank 0: 05/03/2016 14:23:38:  Epoch[ 1 of 4]-Minibatch[ 191- 200, 62.50%]: CrossEntropyWithSoftmax = 2.66604147 * 640; EvalClassificationError = 0.66093750 * 640; time = 0.3127s; samplesPerSecond = 2046.7
-MPI Rank 0: 05/03/2016 14:23:38:  Epoch[ 1 of 4]-Minibatch[ 201- 210, 65.63%]: CrossEntropyWithSoftmax = 2.53915697 * 640; EvalClassificationError = 0.63125000 * 640; time = 0.3122s; samplesPerSecond = 2049.8
-MPI Rank 0: 05/03/2016 14:23:38:  Epoch[ 1 of 4]-Minibatch[ 211- 220, 68.75%]: CrossEntropyWithSoftmax = 2.61937093 * 640; EvalClassificationError = 0.67343750 * 640; time = 0.3135s; samplesPerSecond = 2041.3
-MPI Rank 0: 05/03/2016 14:23:39:  Epoch[ 1 of 4]-Minibatch[ 221- 230, 71.88%]: CrossEntropyWithSoftmax = 2.51539473 * 640; EvalClassificationError = 0.65937500 * 640; time = 0.3134s; samplesPerSecond = 2042.2
-MPI Rank 0: 05/03/2016 14:23:39:  Epoch[ 1 of 4]-Minibatch[ 231- 240, 75.00%]: CrossEntropyWithSoftmax = 2.47301309 * 640; EvalClassificationError = 0.64218750 * 640; time = 0.3131s; samplesPerSecond = 2043.8
-MPI Rank 0: 05/03/2016 14:23:39:  Epoch[ 1 of 4]-Minibatch[ 241- 250, 78.13%]: CrossEntropyWithSoftmax = 2.42748799 * 640; EvalClassificationError = 0.61250000 * 640; time = 0.3129s; samplesPerSecond = 2045.6
-MPI Rank 0: 05/03/2016 14:23:40:  Epoch[ 1 of 4]-Minibatch[ 251- 260, 81.25%]: CrossEntropyWithSoftmax = 2.42204482 * 640; EvalClassificationError = 0.62500000 * 640; time = 0.3136s; samplesPerSecond = 2041.0
-MPI Rank 0: 05/03/2016 14:23:40:  Epoch[ 1 of 4]-Minibatch[ 261- 270, 84.38%]: CrossEntropyWithSoftmax = 2.17342812 * 640; EvalClassificationError = 0.56718750 * 640; time = 0.3127s; samplesPerSecond = 2046.8
-MPI Rank 0: 05/03/2016 14:23:40:  Epoch[ 1 of 4]-Minibatch[ 271- 280, 87.50%]: CrossEntropyWithSoftmax = 2.31290374 * 640; EvalClassificationError = 0.62968750 * 640; time = 0.3126s; samplesPerSecond = 2047.5
-MPI Rank 0: 05/03/2016 14:23:40:  Epoch[ 1 of 4]-Minibatch[ 281- 290, 90.63%]: CrossEntropyWithSoftmax = 2.26008782 * 640; EvalClassificationError = 0.60312500 * 640; time = 0.3241s; samplesPerSecond = 1974.6
-MPI Rank 0: 05/03/2016 14:23:41:  Epoch[ 1 of 4]-Minibatch[ 291- 300, 93.75%]: CrossEntropyWithSoftmax = 2.15763314 * 640; EvalClassificationError = 0.57968750 * 640; time = 0.3443s; samplesPerSecond = 1858.8
-MPI Rank 0: 05/03/2016 14:23:41:  Epoch[ 1 of 4]-Minibatch[ 301- 310, 96.88%]: CrossEntropyWithSoftmax = 2.23496000 * 640; EvalClassificationError = 0.59531250 * 640; time = 0.3129s; samplesPerSecond = 2045.5
-MPI Rank 0: 05/03/2016 14:23:41:  Epoch[ 1 of 4]-Minibatch[ 311- 320, 100.00%]: CrossEntropyWithSoftmax = 2.25712791 * 640; EvalClassificationError = 0.61406250 * 640; time = 0.3130s; samplesPerSecond = 2044.7
-MPI Rank 0: 05/03/2016 14:23:41: Finished Epoch[ 1 of 4]: [Training] CrossEntropyWithSoftmax = 3.00091203 * 20480; EvalClassificationError = 0.72744141 * 20480; totalSamplesSeen = 20480; learningRatePerSample = 0.015625; epochTime=10.0257s
+MPI Rank 0: 05/03/2016 14:23:32:  Epoch[ 1 of 4]-Minibatch[   1-  10, 3.13%]: CrossEntropyWithSoftmax = 4.52102408 * 640; EvalErrorPrediction = 0.92656250 * 640; time = 0.3080s; samplesPerSecond = 2077.7
+MPI Rank 0: 05/03/2016 14:23:32:  Epoch[ 1 of 4]-Minibatch[  11-  20, 6.25%]: CrossEntropyWithSoftmax = 4.21764659 * 640; EvalErrorPrediction = 0.90156250 * 640; time = 0.3127s; samplesPerSecond = 2046.8
+MPI Rank 0: 05/03/2016 14:23:32:  Epoch[ 1 of 4]-Minibatch[  21-  30, 9.38%]: CrossEntropyWithSoftmax = 3.92251861 * 640; EvalErrorPrediction = 0.85000000 * 640; time = 0.3139s; samplesPerSecond = 2039.1
+MPI Rank 0: 05/03/2016 14:23:33:  Epoch[ 1 of 4]-Minibatch[  31-  40, 12.50%]: CrossEntropyWithSoftmax = 3.91289446 * 640; EvalErrorPrediction = 0.88750000 * 640; time = 0.3138s; samplesPerSecond = 2039.7
+MPI Rank 0: 05/03/2016 14:23:33:  Epoch[ 1 of 4]-Minibatch[  41-  50, 15.63%]: CrossEntropyWithSoftmax = 3.84057836 * 640; EvalErrorPrediction = 0.91093750 * 640; time = 0.3134s; samplesPerSecond = 2041.9
+MPI Rank 0: 05/03/2016 14:23:33:  Epoch[ 1 of 4]-Minibatch[  51-  60, 18.75%]: CrossEntropyWithSoftmax = 3.71077800 * 640; EvalErrorPrediction = 0.88437500 * 640; time = 0.3122s; samplesPerSecond = 2049.7
+MPI Rank 0: 05/03/2016 14:23:34:  Epoch[ 1 of 4]-Minibatch[  61-  70, 21.88%]: CrossEntropyWithSoftmax = 3.50986627 * 640; EvalErrorPrediction = 0.81718750 * 640; time = 0.3181s; samplesPerSecond = 2011.7
+MPI Rank 0: 05/03/2016 14:23:34:  Epoch[ 1 of 4]-Minibatch[  71-  80, 25.00%]: CrossEntropyWithSoftmax = 3.47993705 * 640; EvalErrorPrediction = 0.81250000 * 640; time = 0.3311s; samplesPerSecond = 1932.8
+MPI Rank 0: 05/03/2016 14:23:34:  Epoch[ 1 of 4]-Minibatch[  81-  90, 28.13%]: CrossEntropyWithSoftmax = 3.33550558 * 640; EvalErrorPrediction = 0.76718750 * 640; time = 0.2179s; samplesPerSecond = 2937.3
+MPI Rank 0: 05/03/2016 14:23:34:  Epoch[ 1 of 4]-Minibatch[  91- 100, 31.25%]: CrossEntropyWithSoftmax = 3.49726054 * 640; EvalErrorPrediction = 0.80000000 * 640; time = 0.3237s; samplesPerSecond = 1977.2
+MPI Rank 0: 05/03/2016 14:23:35:  Epoch[ 1 of 4]-Minibatch[ 101- 110, 34.38%]: CrossEntropyWithSoftmax = 3.21905375 * 640; EvalErrorPrediction = 0.80000000 * 640; time = 0.3132s; samplesPerSecond = 2043.2
+MPI Rank 0: 05/03/2016 14:23:35:  Epoch[ 1 of 4]-Minibatch[ 111- 120, 37.50%]: CrossEntropyWithSoftmax = 3.31461145 * 640; EvalErrorPrediction = 0.79062500 * 640; time = 0.3127s; samplesPerSecond = 2046.6
+MPI Rank 0: 05/03/2016 14:23:35:  Epoch[ 1 of 4]-Minibatch[ 121- 130, 40.63%]: CrossEntropyWithSoftmax = 3.15950802 * 640; EvalErrorPrediction = 0.77968750 * 640; time = 0.3235s; samplesPerSecond = 1978.5
+MPI Rank 0: 05/03/2016 14:23:36:  Epoch[ 1 of 4]-Minibatch[ 131- 140, 43.75%]: CrossEntropyWithSoftmax = 3.07762131 * 640; EvalErrorPrediction = 0.77187500 * 640; time = 0.3128s; samplesPerSecond = 2046.1
+MPI Rank 0: 05/03/2016 14:23:36:  Epoch[ 1 of 4]-Minibatch[ 141- 150, 46.88%]: CrossEntropyWithSoftmax = 3.05637351 * 640; EvalErrorPrediction = 0.72187500 * 640; time = 0.3223s; samplesPerSecond = 1985.7
+MPI Rank 0: 05/03/2016 14:23:36:  Epoch[ 1 of 4]-Minibatch[ 151- 160, 50.00%]: CrossEntropyWithSoftmax = 2.91153531 * 640; EvalErrorPrediction = 0.69062500 * 640; time = 0.3127s; samplesPerSecond = 2047.0
+MPI Rank 0: 05/03/2016 14:23:37:  Epoch[ 1 of 4]-Minibatch[ 161- 170, 53.13%]: CrossEntropyWithSoftmax = 2.89745725 * 640; EvalErrorPrediction = 0.73281250 * 640; time = 0.3143s; samplesPerSecond = 2036.5
+MPI Rank 0: 05/03/2016 14:23:37:  Epoch[ 1 of 4]-Minibatch[ 171- 180, 56.25%]: CrossEntropyWithSoftmax = 2.72829961 * 640; EvalErrorPrediction = 0.65312500 * 640; time = 0.3134s; samplesPerSecond = 2042.1
+MPI Rank 0: 05/03/2016 14:23:37:  Epoch[ 1 of 4]-Minibatch[ 181- 190, 59.38%]: CrossEntropyWithSoftmax = 2.65806444 * 640; EvalErrorPrediction = 0.68593750 * 640; time = 0.3128s; samplesPerSecond = 2046.0
+MPI Rank 0: 05/03/2016 14:23:38:  Epoch[ 1 of 4]-Minibatch[ 191- 200, 62.50%]: CrossEntropyWithSoftmax = 2.66604147 * 640; EvalErrorPrediction = 0.66093750 * 640; time = 0.3127s; samplesPerSecond = 2046.7
+MPI Rank 0: 05/03/2016 14:23:38:  Epoch[ 1 of 4]-Minibatch[ 201- 210, 65.63%]: CrossEntropyWithSoftmax = 2.53915697 * 640; EvalErrorPrediction = 0.63125000 * 640; time = 0.3122s; samplesPerSecond = 2049.8
+MPI Rank 0: 05/03/2016 14:23:38:  Epoch[ 1 of 4]-Minibatch[ 211- 220, 68.75%]: CrossEntropyWithSoftmax = 2.61937093 * 640; EvalErrorPrediction = 0.67343750 * 640; time = 0.3135s; samplesPerSecond = 2041.3
+MPI Rank 0: 05/03/2016 14:23:39:  Epoch[ 1 of 4]-Minibatch[ 221- 230, 71.88%]: CrossEntropyWithSoftmax = 2.51539473 * 640; EvalErrorPrediction = 0.65937500 * 640; time = 0.3134s; samplesPerSecond = 2042.2
+MPI Rank 0: 05/03/2016 14:23:39:  Epoch[ 1 of 4]-Minibatch[ 231- 240, 75.00%]: CrossEntropyWithSoftmax = 2.47301309 * 640; EvalErrorPrediction = 0.64218750 * 640; time = 0.3131s; samplesPerSecond = 2043.8
+MPI Rank 0: 05/03/2016 14:23:39:  Epoch[ 1 of 4]-Minibatch[ 241- 250, 78.13%]: CrossEntropyWithSoftmax = 2.42748799 * 640; EvalErrorPrediction = 0.61250000 * 640; time = 0.3129s; samplesPerSecond = 2045.6
+MPI Rank 0: 05/03/2016 14:23:40:  Epoch[ 1 of 4]-Minibatch[ 251- 260, 81.25%]: CrossEntropyWithSoftmax = 2.42204482 * 640; EvalErrorPrediction = 0.62500000 * 640; time = 0.3136s; samplesPerSecond = 2041.0
+MPI Rank 0: 05/03/2016 14:23:40:  Epoch[ 1 of 4]-Minibatch[ 261- 270, 84.38%]: CrossEntropyWithSoftmax = 2.17342812 * 640; EvalErrorPrediction = 0.56718750 * 640; time = 0.3127s; samplesPerSecond = 2046.8
+MPI Rank 0: 05/03/2016 14:23:40:  Epoch[ 1 of 4]-Minibatch[ 271- 280, 87.50%]: CrossEntropyWithSoftmax = 2.31290374 * 640; EvalErrorPrediction = 0.62968750 * 640; time = 0.3126s; samplesPerSecond = 2047.5
+MPI Rank 0: 05/03/2016 14:23:40:  Epoch[ 1 of 4]-Minibatch[ 281- 290, 90.63%]: CrossEntropyWithSoftmax = 2.26008782 * 640; EvalErrorPrediction = 0.60312500 * 640; time = 0.3241s; samplesPerSecond = 1974.6
+MPI Rank 0: 05/03/2016 14:23:41:  Epoch[ 1 of 4]-Minibatch[ 291- 300, 93.75%]: CrossEntropyWithSoftmax = 2.15763314 * 640; EvalErrorPrediction = 0.57968750 * 640; time = 0.3443s; samplesPerSecond = 1858.8
+MPI Rank 0: 05/03/2016 14:23:41:  Epoch[ 1 of 4]-Minibatch[ 301- 310, 96.88%]: CrossEntropyWithSoftmax = 2.23496000 * 640; EvalErrorPrediction = 0.59531250 * 640; time = 0.3129s; samplesPerSecond = 2045.5
+MPI Rank 0: 05/03/2016 14:23:41:  Epoch[ 1 of 4]-Minibatch[ 311- 320, 100.00%]: CrossEntropyWithSoftmax = 2.25712791 * 640; EvalErrorPrediction = 0.61406250 * 640; time = 0.3130s; samplesPerSecond = 2044.7
+MPI Rank 0: 05/03/2016 14:23:41: Finished Epoch[ 1 of 4]: [Training] CrossEntropyWithSoftmax = 3.00091203 * 20480; EvalErrorPrediction = 0.72744141 * 20480; totalSamplesSeen = 20480; learningRatePerSample = 0.015625; epochTime=10.0257s
 MPI Rank 0: 05/03/2016 14:23:41: SGD: Saving checkpoint model 'C:\Users\svcphil\AppData\Local\Temp\cntk-test-20160503142201.423154\Speech\DNN_ParallelNoQuantizationBufferedAsyncGradientAggregation@release_gpu/models/cntkSpeech.dnn.1'
-=======
-MPI Rank 0: 08/16/2016 03:04:17: Starting minibatch loop.
-MPI Rank 0: 08/16/2016 03:04:17:  Epoch[ 1 of 4]-Minibatch[   1-  10, 3.13%]: CrossEntropyWithSoftmax = 4.62512789 * 640; EvalErrorPrediction = 0.94062500 * 640; time = 0.1370s; samplesPerSecond = 4671.2
-MPI Rank 0: 08/16/2016 03:04:17:  Epoch[ 1 of 4]-Minibatch[  11-  20, 6.25%]: CrossEntropyWithSoftmax = 4.35619366 * 640; EvalErrorPrediction = 0.92343750 * 640; time = 0.1288s; samplesPerSecond = 4970.8
-MPI Rank 0: 08/16/2016 03:04:17:  Epoch[ 1 of 4]-Minibatch[  21-  30, 9.38%]: CrossEntropyWithSoftmax = 3.97911998 * 640; EvalErrorPrediction = 0.89531250 * 640; time = 0.1286s; samplesPerSecond = 4977.0
-MPI Rank 0: 08/16/2016 03:04:17:  Epoch[ 1 of 4]-Minibatch[  31-  40, 12.50%]: CrossEntropyWithSoftmax = 3.73643568 * 640; EvalErrorPrediction = 0.84531250 * 640; time = 0.1328s; samplesPerSecond = 4818.7
-MPI Rank 0: 08/16/2016 03:04:17:  Epoch[ 1 of 4]-Minibatch[  41-  50, 15.63%]: CrossEntropyWithSoftmax = 3.83079081 * 640; EvalErrorPrediction = 0.88281250 * 640; time = 0.1292s; samplesPerSecond = 4954.6
-MPI Rank 0: 08/16/2016 03:04:18:  Epoch[ 1 of 4]-Minibatch[  51-  60, 18.75%]: CrossEntropyWithSoftmax = 3.71437689 * 640; EvalErrorPrediction = 0.86875000 * 640; time = 0.1335s; samplesPerSecond = 4792.9
-MPI Rank 0: 08/16/2016 03:04:18:  Epoch[ 1 of 4]-Minibatch[  61-  70, 21.88%]: CrossEntropyWithSoftmax = 3.42186230 * 640; EvalErrorPrediction = 0.79062500 * 640; time = 0.1596s; samplesPerSecond = 4010.3
-MPI Rank 0: 08/16/2016 03:04:18:  Epoch[ 1 of 4]-Minibatch[  71-  80, 25.00%]: CrossEntropyWithSoftmax = 3.53658053 * 640; EvalErrorPrediction = 0.82031250 * 640; time = 0.1423s; samplesPerSecond = 4497.6
-MPI Rank 0: 08/16/2016 03:04:18:  Epoch[ 1 of 4]-Minibatch[  81-  90, 28.13%]: CrossEntropyWithSoftmax = 3.49758017 * 640; EvalErrorPrediction = 0.81718750 * 640; time = 0.1336s; samplesPerSecond = 4792.2
-MPI Rank 0: 08/16/2016 03:04:18:  Epoch[ 1 of 4]-Minibatch[  91- 100, 31.25%]: CrossEntropyWithSoftmax = 3.39996308 * 640; EvalErrorPrediction = 0.80468750 * 640; time = 0.1292s; samplesPerSecond = 4954.4
-MPI Rank 0: 08/16/2016 03:04:18:  Epoch[ 1 of 4]-Minibatch[ 101- 110, 34.38%]: CrossEntropyWithSoftmax = 3.49445773 * 640; EvalErrorPrediction = 0.82500000 * 640; time = 0.1415s; samplesPerSecond = 4524.4
-MPI Rank 0: 08/16/2016 03:04:18:  Epoch[ 1 of 4]-Minibatch[ 111- 120, 37.50%]: CrossEntropyWithSoftmax = 3.26676999 * 640; EvalErrorPrediction = 0.79218750 * 640; time = 0.1386s; samplesPerSecond = 4617.8
-MPI Rank 0: 08/16/2016 03:04:19:  Epoch[ 1 of 4]-Minibatch[ 121- 130, 40.63%]: CrossEntropyWithSoftmax = 3.18870173 * 640; EvalErrorPrediction = 0.78906250 * 640; time = 0.1315s; samplesPerSecond = 4868.0
-MPI Rank 0: 08/16/2016 03:04:19:  Epoch[ 1 of 4]-Minibatch[ 131- 140, 43.75%]: CrossEntropyWithSoftmax = 3.05687264 * 640; EvalErrorPrediction = 0.74687500 * 640; time = 0.1421s; samplesPerSecond = 4504.6
-MPI Rank 0: 08/16/2016 03:04:19:  Epoch[ 1 of 4]-Minibatch[ 141- 150, 46.88%]: CrossEntropyWithSoftmax = 2.95594569 * 640; EvalErrorPrediction = 0.71875000 * 640; time = 0.1362s; samplesPerSecond = 4700.6
-MPI Rank 0: 08/16/2016 03:04:19:  Epoch[ 1 of 4]-Minibatch[ 151- 160, 50.00%]: CrossEntropyWithSoftmax = 3.10219604 * 640; EvalErrorPrediction = 0.74062500 * 640; time = 0.1499s; samplesPerSecond = 4268.4
-MPI Rank 0: 08/16/2016 03:04:19:  Epoch[ 1 of 4]-Minibatch[ 161- 170, 53.13%]: CrossEntropyWithSoftmax = 2.80745014 * 640; EvalErrorPrediction = 0.70625000 * 640; time = 0.1439s; samplesPerSecond = 4446.8
-MPI Rank 0: 08/16/2016 03:04:19:  Epoch[ 1 of 4]-Minibatch[ 171- 180, 56.25%]: CrossEntropyWithSoftmax = 2.72061842 * 640; EvalErrorPrediction = 0.65468750 * 640; time = 0.1460s; samplesPerSecond = 4384.8
-MPI Rank 0: 08/16/2016 03:04:19:  Epoch[ 1 of 4]-Minibatch[ 181- 190, 59.38%]: CrossEntropyWithSoftmax = 2.80425747 * 640; EvalErrorPrediction = 0.71718750 * 640; time = 0.1451s; samplesPerSecond = 4409.4
-MPI Rank 0: 08/16/2016 03:04:20:  Epoch[ 1 of 4]-Minibatch[ 191- 200, 62.50%]: CrossEntropyWithSoftmax = 2.71253068 * 640; EvalErrorPrediction = 0.67812500 * 640; time = 0.1248s; samplesPerSecond = 5130.1
-MPI Rank 0: 08/16/2016 03:04:20:  Epoch[ 1 of 4]-Minibatch[ 201- 210, 65.63%]: CrossEntropyWithSoftmax = 2.59360399 * 640; EvalErrorPrediction = 0.66093750 * 640; time = 0.1448s; samplesPerSecond = 4419.0
-MPI Rank 0: 08/16/2016 03:04:20:  Epoch[ 1 of 4]-Minibatch[ 211- 220, 68.75%]: CrossEntropyWithSoftmax = 2.60386649 * 640; EvalErrorPrediction = 0.65625000 * 640; time = 0.1340s; samplesPerSecond = 4777.9
-MPI Rank 0: 08/16/2016 03:04:20:  Epoch[ 1 of 4]-Minibatch[ 221- 230, 71.88%]: CrossEntropyWithSoftmax = 2.53706678 * 640; EvalErrorPrediction = 0.65625000 * 640; time = 0.1181s; samplesPerSecond = 5416.9
-MPI Rank 0: 08/16/2016 03:04:20:  Epoch[ 1 of 4]-Minibatch[ 231- 240, 75.00%]: CrossEntropyWithSoftmax = 2.56177343 * 640; EvalErrorPrediction = 0.65625000 * 640; time = 0.1340s; samplesPerSecond = 4777.5
-MPI Rank 0: 08/16/2016 03:04:20:  Epoch[ 1 of 4]-Minibatch[ 241- 250, 78.13%]: CrossEntropyWithSoftmax = 2.50118791 * 640; EvalErrorPrediction = 0.64218750 * 640; time = 0.1544s; samplesPerSecond = 4144.8
-MPI Rank 0: 08/16/2016 03:04:20:  Epoch[ 1 of 4]-Minibatch[ 251- 260, 81.25%]: CrossEntropyWithSoftmax = 2.40119788 * 640; EvalErrorPrediction = 0.62500000 * 640; time = 0.1423s; samplesPerSecond = 4498.4
-MPI Rank 0: 08/16/2016 03:04:21:  Epoch[ 1 of 4]-Minibatch[ 261- 270, 84.38%]: CrossEntropyWithSoftmax = 2.27491503 * 640; EvalErrorPrediction = 0.58906250 * 640; time = 0.1369s; samplesPerSecond = 4676.1
-MPI Rank 0: 08/16/2016 03:04:21:  Epoch[ 1 of 4]-Minibatch[ 271- 280, 87.50%]: CrossEntropyWithSoftmax = 2.51724208 * 640; EvalErrorPrediction = 0.65781250 * 640; time = 0.1422s; samplesPerSecond = 4502.3
-MPI Rank 0: 08/16/2016 03:04:21:  Epoch[ 1 of 4]-Minibatch[ 281- 290, 90.63%]: CrossEntropyWithSoftmax = 2.27797542 * 640; EvalErrorPrediction = 0.59687500 * 640; time = 0.1424s; samplesPerSecond = 4495.8
-MPI Rank 0: 08/16/2016 03:04:21:  Epoch[ 1 of 4]-Minibatch[ 291- 300, 93.75%]: CrossEntropyWithSoftmax = 2.26017740 * 640; EvalErrorPrediction = 0.60937500 * 640; time = 0.1374s; samplesPerSecond = 4658.8
-MPI Rank 0: 08/16/2016 03:04:21:  Epoch[ 1 of 4]-Minibatch[ 301- 310, 96.88%]: CrossEntropyWithSoftmax = 2.24735342 * 640; EvalErrorPrediction = 0.58437500 * 640; time = 0.0777s; samplesPerSecond = 8235.1
-MPI Rank 0: 08/16/2016 03:04:21:  Epoch[ 1 of 4]-Minibatch[ 311- 320, 100.00%]: CrossEntropyWithSoftmax = 2.23665382 * 640; EvalErrorPrediction = 0.60625000 * 640; time = 0.0478s; samplesPerSecond = 13378.5
-MPI Rank 0: 08/16/2016 03:04:21: Finished Epoch[ 1 of 4]: [Training] CrossEntropyWithSoftmax = 3.03815141 * 20480; EvalErrorPrediction = 0.73432617 * 20480; totalSamplesSeen = 20480; learningRatePerSample = 0.015625; epochTime=4.27772s
-MPI Rank 0: 08/16/2016 03:04:21: SGD: Saving checkpoint model 'C:\Users\svcphil\AppData\Local\Temp\cntk-test-20160816030157.855216\Speech\DNN_ParallelNoQuantizationBufferedAsyncGradientAggregation@release_gpu/models/cntkSpeech.dnn.1'
->>>>>>> 8493f118
-MPI Rank 0: 
-MPI Rank 0: 08/16/2016 03:04:21: Starting Epoch 2: learning rate per sample = 0.001953  effective momentum = 0.656119  momentum as time constant = 607.5 samples
+MPI Rank 0: 
+MPI Rank 0: 05/03/2016 14:23:42: Starting Epoch 2: learning rate per sample = 0.001953  effective momentum = 0.656119  momentum as time constant = 607.5 samples
 MPI Rank 0: minibatchiterator: epoch 1: frames [20480..40960] (first utterance at frame 20480), data subset 0 of 3, with 1 datapasses
 MPI Rank 0: 
-MPI Rank 0: 08/16/2016 03:04:21: Starting minibatch loop, DataParallelSGD training (MyRank = 0, NumNodes = 3, NumGradientBits = 64), BufferedAsyncGradientAggregation is ENABLED, distributed reading is ENABLED.
-MPI Rank 0: Actual gradient aggregation time: 0.01782
-MPI Rank 0: Async gradient aggregation wait time: 0.005297
-MPI Rank 0: Actual gradient aggregation time: 0.025182
-MPI Rank 0: 08/16/2016 03:04:21:  Epoch[ 2 of 4]-Minibatch[   1-  10, 12.50%]: CrossEntropyWithSoftmax = 2.18586881 * 2304; EvalErrorPrediction = 0.58029514 * 2304; time = 0.2416s; samplesPerSecond = 9535.6
-MPI Rank 0: Async gradient aggregation wait time: 0.013746
-MPI Rank 0: Actual gradient aggregation time: 0.02406
+MPI Rank 0: 05/03/2016 14:23:42: Starting minibatch loop, DataParallelSGD training (MyRank = 0, NumNodes = 3, NumGradientBits = 64), BufferedAsyncGradientAggregation is ENABLED, distributed reading is ENABLED.
+MPI Rank 0: Actual gradient aggregation time: 0.042635
 MPI Rank 0: Async gradient aggregation wait time: 1e-006
-<<<<<<< HEAD
 MPI Rank 0: Actual gradient aggregation time: 0.046901
-MPI Rank 0: 05/03/2016 14:23:42:  Epoch[ 2 of 4]-Minibatch[   1-  10, 12.50%]: CrossEntropyWithSoftmax = 2.12914686 * 2304; EvalClassificationError = 0.57855903 * 2304; time = 0.4964s; samplesPerSecond = 4641.7
+MPI Rank 0: 05/03/2016 14:23:42:  Epoch[ 2 of 4]-Minibatch[   1-  10, 12.50%]: CrossEntropyWithSoftmax = 2.12914686 * 2304; EvalErrorPrediction = 0.57855903 * 2304; time = 0.4964s; samplesPerSecond = 4641.7
 MPI Rank 0: Async gradient aggregation wait time: 0.007906
 MPI Rank 0: Actual gradient aggregation time: 0.049241
 MPI Rank 0: Async gradient aggregation wait time: 0.020522
 MPI Rank 0: Actual gradient aggregation time: 0.046841
-MPI Rank 0: 05/03/2016 14:23:43:  Epoch[ 2 of 4]-Minibatch[  11-  20, 25.00%]: CrossEntropyWithSoftmax = 2.11816271 * 2560; EvalClassificationError = 0.59179688 * 2560; time = 0.4804s; samplesPerSecond = 5328.7
+MPI Rank 0: 05/03/2016 14:23:43:  Epoch[ 2 of 4]-Minibatch[  11-  20, 25.00%]: CrossEntropyWithSoftmax = 2.11816271 * 2560; EvalErrorPrediction = 0.59179688 * 2560; time = 0.4804s; samplesPerSecond = 5328.7
 MPI Rank 0: Async gradient aggregation wait time: 0.006105
 MPI Rank 0: Actual gradient aggregation time: 0.047967
 MPI Rank 0: Async gradient aggregation wait time: 0.006039
 MPI Rank 0: Actual gradient aggregation time: 0.046026
-MPI Rank 0: 05/03/2016 14:23:43:  Epoch[ 2 of 4]-Minibatch[  21-  30, 37.50%]: CrossEntropyWithSoftmax = 2.18355731 * 2560; EvalClassificationError = 0.58359375 * 2560; time = 0.4940s; samplesPerSecond = 5181.9
+MPI Rank 0: 05/03/2016 14:23:43:  Epoch[ 2 of 4]-Minibatch[  21-  30, 37.50%]: CrossEntropyWithSoftmax = 2.18355731 * 2560; EvalErrorPrediction = 0.58359375 * 2560; time = 0.4940s; samplesPerSecond = 5181.9
 MPI Rank 0: Async gradient aggregation wait time: 0.017919
 MPI Rank 0: Actual gradient aggregation time: 0.048794
 MPI Rank 0: Async gradient aggregation wait time: 0.021786
 MPI Rank 0: Actual gradient aggregation time: 0.04601
-MPI Rank 0: 05/03/2016 14:23:44:  Epoch[ 2 of 4]-Minibatch[  31-  40, 50.00%]: CrossEntropyWithSoftmax = 2.10557335 * 2560; EvalClassificationError = 0.57812500 * 2560; time = 0.5035s; samplesPerSecond = 5084.2
+MPI Rank 0: 05/03/2016 14:23:44:  Epoch[ 2 of 4]-Minibatch[  31-  40, 50.00%]: CrossEntropyWithSoftmax = 2.10557335 * 2560; EvalErrorPrediction = 0.57812500 * 2560; time = 0.5035s; samplesPerSecond = 5084.2
 MPI Rank 0: Async gradient aggregation wait time: 0.021766
 MPI Rank 0: Actual gradient aggregation time: 0.046317
 MPI Rank 0: Async gradient aggregation wait time: 0.018789
 MPI Rank 0: Actual gradient aggregation time: 0.046049
-MPI Rank 0: 05/03/2016 14:23:44:  Epoch[ 2 of 4]-Minibatch[  41-  50, 62.50%]: CrossEntropyWithSoftmax = 2.01391880 * 2560; EvalClassificationError = 0.55312500 * 2560; time = 0.4964s; samplesPerSecond = 5156.7
+MPI Rank 0: 05/03/2016 14:23:44:  Epoch[ 2 of 4]-Minibatch[  41-  50, 62.50%]: CrossEntropyWithSoftmax = 2.01391880 * 2560; EvalErrorPrediction = 0.55312500 * 2560; time = 0.4964s; samplesPerSecond = 5156.7
 MPI Rank 0: Async gradient aggregation wait time: 0.02002
 MPI Rank 0: Actual gradient aggregation time: 0.045921
 MPI Rank 0: Async gradient aggregation wait time: 0.019259
 MPI Rank 0: Actual gradient aggregation time: 0.049466
-MPI Rank 0: 05/03/2016 14:23:44:  Epoch[ 2 of 4]-Minibatch[  51-  60, 75.00%]: CrossEntropyWithSoftmax = 2.05221236 * 2560; EvalClassificationError = 0.57148438 * 2560; time = 0.4927s; samplesPerSecond = 5195.3
+MPI Rank 0: 05/03/2016 14:23:44:  Epoch[ 2 of 4]-Minibatch[  51-  60, 75.00%]: CrossEntropyWithSoftmax = 2.05221236 * 2560; EvalErrorPrediction = 0.57148438 * 2560; time = 0.4927s; samplesPerSecond = 5195.3
 MPI Rank 0: Async gradient aggregation wait time: 0.020148
 MPI Rank 0: Actual gradient aggregation time: 0.044208
 MPI Rank 0: Async gradient aggregation wait time: 0.003231
 MPI Rank 0: Actual gradient aggregation time: 0.044953
-MPI Rank 0: 05/03/2016 14:23:45:  Epoch[ 2 of 4]-Minibatch[  61-  70, 87.50%]: CrossEntropyWithSoftmax = 2.11613999 * 2560; EvalClassificationError = 0.56562500 * 2560; time = 0.4971s; samplesPerSecond = 5149.9
+MPI Rank 0: 05/03/2016 14:23:45:  Epoch[ 2 of 4]-Minibatch[  61-  70, 87.50%]: CrossEntropyWithSoftmax = 2.11613999 * 2560; EvalErrorPrediction = 0.56562500 * 2560; time = 0.4971s; samplesPerSecond = 5149.9
 MPI Rank 0: Async gradient aggregation wait time: 0.018719
 MPI Rank 0: Actual gradient aggregation time: 0.04831
 MPI Rank 0: Async gradient aggregation wait time: 0.021696
 MPI Rank 0: Actual gradient aggregation time: 0.04584
-MPI Rank 0: 05/03/2016 14:23:46:  Epoch[ 2 of 4]-Minibatch[  71-  80, 100.00%]: CrossEntropyWithSoftmax = 2.06152980 * 2560; EvalClassificationError = 0.57421875 * 2560; time = 0.5121s; samplesPerSecond = 4998.9
+MPI Rank 0: 05/03/2016 14:23:46:  Epoch[ 2 of 4]-Minibatch[  71-  80, 100.00%]: CrossEntropyWithSoftmax = 2.06152980 * 2560; EvalErrorPrediction = 0.57421875 * 2560; time = 0.5121s; samplesPerSecond = 4998.9
 MPI Rank 0: Async gradient aggregation wait time: 0.009354
 MPI Rank 0: Actual gradient aggregation time: 0.013392
-MPI Rank 0: 05/03/2016 14:23:46: Finished Epoch[ 2 of 4]: [Training] CrossEntropyWithSoftmax = 2.09738685 * 20480; EvalClassificationError = 0.57431641 * 20480; totalSamplesSeen = 40960; learningRatePerSample = 0.001953125; epochTime=4.00103s
+MPI Rank 0: 05/03/2016 14:23:46: Finished Epoch[ 2 of 4]: [Training] CrossEntropyWithSoftmax = 2.09738685 * 20480; EvalErrorPrediction = 0.57431641 * 20480; totalSamplesSeen = 40960; learningRatePerSample = 0.001953125; epochTime=4.00103s
 MPI Rank 0: 05/03/2016 14:23:46: SGD: Saving checkpoint model 'C:\Users\svcphil\AppData\Local\Temp\cntk-test-20160503142201.423154\Speech\DNN_ParallelNoQuantizationBufferedAsyncGradientAggregation@release_gpu/models/cntkSpeech.dnn.2'
-=======
-MPI Rank 0: Actual gradient aggregation time: 0.013781
-MPI Rank 0: 08/16/2016 03:04:22:  Epoch[ 2 of 4]-Minibatch[  11-  20, 25.00%]: CrossEntropyWithSoftmax = 2.21453123 * 2560; EvalErrorPrediction = 0.59101563 * 2560; time = 0.2414s; samplesPerSecond = 10606.2
-MPI Rank 0: Async gradient aggregation wait time: 0.005801
-MPI Rank 0: Actual gradient aggregation time: 0.023583
-MPI Rank 0: Async gradient aggregation wait time: 0.005938
-MPI Rank 0: Actual gradient aggregation time: 0.024675
-MPI Rank 0: 08/16/2016 03:04:22:  Epoch[ 2 of 4]-Minibatch[  21-  30, 37.50%]: CrossEntropyWithSoftmax = 2.23428937 * 2560; EvalErrorPrediction = 0.59843750 * 2560; time = 0.2445s; samplesPerSecond = 10470.5
-MPI Rank 0: Async gradient aggregation wait time: 0.005494
-MPI Rank 0: Actual gradient aggregation time: 0.023604
-MPI Rank 0: Async gradient aggregation wait time: 0.010067
-MPI Rank 0: Actual gradient aggregation time: 0.023875
-MPI Rank 0: 08/16/2016 03:04:22:  Epoch[ 2 of 4]-Minibatch[  31-  40, 50.00%]: CrossEntropyWithSoftmax = 2.22238576 * 2560; EvalErrorPrediction = 0.59609375 * 2560; time = 0.2414s; samplesPerSecond = 10605.9
-MPI Rank 0: Async gradient aggregation wait time: 0.009865
-MPI Rank 0: Actual gradient aggregation time: 0.02315
-MPI Rank 0: Async gradient aggregation wait time: 0.011288
-MPI Rank 0: Actual gradient aggregation time: 0.025755
-MPI Rank 0: 08/16/2016 03:04:22:  Epoch[ 2 of 4]-Minibatch[  41-  50, 62.50%]: CrossEntropyWithSoftmax = 2.17945944 * 2560; EvalErrorPrediction = 0.58632812 * 2560; time = 0.2418s; samplesPerSecond = 10585.4
-MPI Rank 0: Async gradient aggregation wait time: 0.002672
-MPI Rank 0: Actual gradient aggregation time: 0.023819
-MPI Rank 0: Async gradient aggregation wait time: 0.004923
-MPI Rank 0: Actual gradient aggregation time: 0.028438
-MPI Rank 0: 08/16/2016 03:04:23:  Epoch[ 2 of 4]-Minibatch[  51-  60, 75.00%]: CrossEntropyWithSoftmax = 2.13880131 * 2560; EvalErrorPrediction = 0.58164063 * 2560; time = 0.2354s; samplesPerSecond = 10875.5
-MPI Rank 0: Async gradient aggregation wait time: 0.007363
-MPI Rank 0: Actual gradient aggregation time: 0.023261
-MPI Rank 0: Async gradient aggregation wait time: 0.00721
-MPI Rank 0: Actual gradient aggregation time: 0.023427
-MPI Rank 0: 08/16/2016 03:04:23:  Epoch[ 2 of 4]-Minibatch[  61-  70, 87.50%]: CrossEntropyWithSoftmax = 2.12741612 * 2560; EvalErrorPrediction = 0.57031250 * 2560; time = 0.2462s; samplesPerSecond = 10398.9
-MPI Rank 0: Async gradient aggregation wait time: 0.007334
-MPI Rank 0: Actual gradient aggregation time: 0.024979
-MPI Rank 0: Async gradient aggregation wait time: 0.009245
-MPI Rank 0: Actual gradient aggregation time: 0.024328
-MPI Rank 0: 08/16/2016 03:04:23:  Epoch[ 2 of 4]-Minibatch[  71-  80, 100.00%]: CrossEntropyWithSoftmax = 2.09486743 * 2560; EvalErrorPrediction = 0.58242187 * 2560; time = 0.2420s; samplesPerSecond = 10580.1
-MPI Rank 0: Async gradient aggregation wait time: 0.008826
-MPI Rank 0: Actual gradient aggregation time: 0.01018
-MPI Rank 0: 08/16/2016 03:04:23: Finished Epoch[ 2 of 4]: [Training] CrossEntropyWithSoftmax = 2.17271296 * 20480; EvalErrorPrediction = 0.58520508 * 20480; totalSamplesSeen = 40960; learningRatePerSample = 0.001953125; epochTime=1.96059s
-MPI Rank 0: 08/16/2016 03:04:23: SGD: Saving checkpoint model 'C:\Users\svcphil\AppData\Local\Temp\cntk-test-20160816030157.855216\Speech\DNN_ParallelNoQuantizationBufferedAsyncGradientAggregation@release_gpu/models/cntkSpeech.dnn.2'
->>>>>>> 8493f118
-MPI Rank 0: 
-MPI Rank 0: 08/16/2016 03:04:23: Starting Epoch 3: learning rate per sample = 0.000098  effective momentum = 0.656119  momentum as time constant = 2429.9 samples
+MPI Rank 0: 
+MPI Rank 0: 05/03/2016 14:23:46: Starting Epoch 3: learning rate per sample = 0.000098  effective momentum = 0.656119  momentum as time constant = 2429.9 samples
 MPI Rank 0: minibatchiterator: epoch 2: frames [40960..61440] (first utterance at frame 40960), data subset 0 of 3, with 1 datapasses
 MPI Rank 0: 
-<<<<<<< HEAD
 MPI Rank 0: 05/03/2016 14:23:46: Starting minibatch loop, DataParallelSGD training (MyRank = 0, NumNodes = 3, NumGradientBits = 64), BufferedAsyncGradientAggregation is ENABLED, distributed reading is ENABLED.
 MPI Rank 0: Async gradient aggregation wait time: 1e-006
 MPI Rank 0: Actual gradient aggregation time: 0.060562
 MPI Rank 0: Async gradient aggregation wait time: 0.06692
 MPI Rank 0: Actual gradient aggregation time: 0.138673
-MPI Rank 0: 05/03/2016 14:23:47:  Epoch[ 3 of 4]-Minibatch[   1-  10, 50.00%]: CrossEntropyWithSoftmax = 2.04847812 * 9216; EvalClassificationError = 0.54014757 * 9216; time = 1.5418s; samplesPerSecond = 5977.6
+MPI Rank 0: 05/03/2016 14:23:47:  Epoch[ 3 of 4]-Minibatch[   1-  10, 50.00%]: CrossEntropyWithSoftmax = 2.04847812 * 9216; EvalErrorPrediction = 0.54014757 * 9216; time = 1.5418s; samplesPerSecond = 5977.6
 MPI Rank 0: Async gradient aggregation wait time: 0.051111
 MPI Rank 0: Actual gradient aggregation time: 0.150091
 MPI Rank 0: Async gradient aggregation wait time: 0.042699
 MPI Rank 0: Actual gradient aggregation time: 0.147197
-MPI Rank 0: 05/03/2016 14:23:49:  Epoch[ 3 of 4]-Minibatch[  11-  20, 100.00%]: CrossEntropyWithSoftmax = 1.94481165 * 10240; EvalClassificationError = 0.52617187 * 10240; time = 1.7161s; samplesPerSecond = 5967.2
-MPI Rank 0: 05/03/2016 14:23:49: Finished Epoch[ 3 of 4]: [Training] CrossEntropyWithSoftmax = 1.98968082 * 20480; EvalClassificationError = 0.53188477 * 20480; totalSamplesSeen = 61440; learningRatePerSample = 9.7656251e-005; epochTime=3.28478s
+MPI Rank 0: 05/03/2016 14:23:49:  Epoch[ 3 of 4]-Minibatch[  11-  20, 100.00%]: CrossEntropyWithSoftmax = 1.94481165 * 10240; EvalErrorPrediction = 0.52617187 * 10240; time = 1.7161s; samplesPerSecond = 5967.2
+MPI Rank 0: 05/03/2016 14:23:49: Finished Epoch[ 3 of 4]: [Training] CrossEntropyWithSoftmax = 1.98968082 * 20480; EvalErrorPrediction = 0.53188477 * 20480; totalSamplesSeen = 61440; learningRatePerSample = 9.7656251e-005; epochTime=3.28478s
 MPI Rank 0: 05/03/2016 14:23:49: SGD: Saving checkpoint model 'C:\Users\svcphil\AppData\Local\Temp\cntk-test-20160503142201.423154\Speech\DNN_ParallelNoQuantizationBufferedAsyncGradientAggregation@release_gpu/models/cntkSpeech.dnn.3'
-=======
-MPI Rank 0: 08/16/2016 03:04:23: Starting minibatch loop, DataParallelSGD training (MyRank = 0, NumNodes = 3, NumGradientBits = 64), BufferedAsyncGradientAggregation is ENABLED, distributed reading is ENABLED.
-MPI Rank 0: Async gradient aggregation wait time: 0.003725
-MPI Rank 0: Actual gradient aggregation time: 0.069103
-MPI Rank 0: Async gradient aggregation wait time: 0.001861
-MPI Rank 0: Actual gradient aggregation time: 0.071875
-MPI Rank 0: 08/16/2016 03:04:24:  Epoch[ 3 of 4]-Minibatch[   1-  10, 50.00%]: CrossEntropyWithSoftmax = 2.17281503 * 9216; EvalErrorPrediction = 0.55924479 * 9216; time = 0.7209s; samplesPerSecond = 12784.6
-MPI Rank 0: Async gradient aggregation wait time: 0.00561
-MPI Rank 0: Actual gradient aggregation time: 0.06794
-MPI Rank 0: Async gradient aggregation wait time: 0.016713
-MPI Rank 0: Actual gradient aggregation time: 0.053532
-MPI Rank 0: 08/16/2016 03:04:25:  Epoch[ 3 of 4]-Minibatch[  11-  20, 100.00%]: CrossEntropyWithSoftmax = 2.02446206 * 10240; EvalErrorPrediction = 0.55722656 * 10240; time = 0.6932s; samplesPerSecond = 14772.1
-MPI Rank 0: 08/16/2016 03:04:25: Finished Epoch[ 3 of 4]: [Training] CrossEntropyWithSoftmax = 2.09074709 * 20480; EvalErrorPrediction = 0.55820313 * 20480; totalSamplesSeen = 61440; learningRatePerSample = 9.7656251e-005; epochTime=1.45977s
-MPI Rank 0: 08/16/2016 03:04:25: SGD: Saving checkpoint model 'C:\Users\svcphil\AppData\Local\Temp\cntk-test-20160816030157.855216\Speech\DNN_ParallelNoQuantizationBufferedAsyncGradientAggregation@release_gpu/models/cntkSpeech.dnn.3'
->>>>>>> 8493f118
-MPI Rank 0: 
-MPI Rank 0: 08/16/2016 03:04:25: Starting Epoch 4: learning rate per sample = 0.000098  effective momentum = 0.656119  momentum as time constant = 2429.9 samples
+MPI Rank 0: 
+MPI Rank 0: 05/03/2016 14:23:49: Starting Epoch 4: learning rate per sample = 0.000098  effective momentum = 0.656119  momentum as time constant = 2429.9 samples
 MPI Rank 0: minibatchiterator: epoch 3: frames [61440..81920] (first utterance at frame 61440), data subset 0 of 3, with 1 datapasses
 MPI Rank 0: 
-<<<<<<< HEAD
 MPI Rank 0: 05/03/2016 14:23:49: Starting minibatch loop, DataParallelSGD training (MyRank = 0, NumNodes = 3, NumGradientBits = 64), BufferedAsyncGradientAggregation is ENABLED, distributed reading is ENABLED.
 MPI Rank 0: Async gradient aggregation wait time: 0.043316
 MPI Rank 0: Actual gradient aggregation time: 0.151123
 MPI Rank 0: Async gradient aggregation wait time: 0.057245
 MPI Rank 0: Actual gradient aggregation time: 0.032763
-MPI Rank 0: 05/03/2016 14:23:50:  Epoch[ 4 of 4]-Minibatch[   1-  10, 50.00%]: CrossEntropyWithSoftmax = 1.89065735 * 9216; EvalClassificationError = 0.51736111 * 9216; time = 1.4886s; samplesPerSecond = 6190.9
+MPI Rank 0: 05/03/2016 14:23:50:  Epoch[ 4 of 4]-Minibatch[   1-  10, 50.00%]: CrossEntropyWithSoftmax = 1.89065735 * 9216; EvalErrorPrediction = 0.51736111 * 9216; time = 1.4886s; samplesPerSecond = 6190.9
 MPI Rank 0: Async gradient aggregation wait time: 0.008143
 MPI Rank 0: Actual gradient aggregation time: 0.204784
 MPI Rank 0: Async gradient aggregation wait time: 0.069445
 MPI Rank 0: Actual gradient aggregation time: 0.112673
-MPI Rank 0: 05/03/2016 14:23:52:  Epoch[ 4 of 4]-Minibatch[  11-  20, 100.00%]: CrossEntropyWithSoftmax = 1.87529986 * 10240; EvalClassificationError = 0.51201172 * 10240; time = 1.5619s; samplesPerSecond = 6555.9
+MPI Rank 0: 05/03/2016 14:23:52:  Epoch[ 4 of 4]-Minibatch[  11-  20, 100.00%]: CrossEntropyWithSoftmax = 1.87529986 * 10240; EvalErrorPrediction = 0.51201172 * 10240; time = 1.5619s; samplesPerSecond = 6555.9
 MPI Rank 0: Async gradient aggregation wait time: 0.013466
-MPI Rank 0: 05/03/2016 14:23:52: Finished Epoch[ 4 of 4]: [Training] CrossEntropyWithSoftmax = 1.88285599 * 20480; EvalClassificationError = 0.51445312 * 20480; totalSamplesSeen = 81920; learningRatePerSample = 9.7656251e-005; epochTime=3.10446s
+MPI Rank 0: 05/03/2016 14:23:52: Finished Epoch[ 4 of 4]: [Training] CrossEntropyWithSoftmax = 1.88285599 * 20480; EvalErrorPrediction = 0.51445312 * 20480; totalSamplesSeen = 81920; learningRatePerSample = 9.7656251e-005; epochTime=3.10446s
 MPI Rank 0: 05/03/2016 14:23:52: SGD: Saving checkpoint model 'C:\Users\svcphil\AppData\Local\Temp\cntk-test-20160503142201.423154\Speech\DNN_ParallelNoQuantizationBufferedAsyncGradientAggregation@release_gpu/models/cntkSpeech.dnn'
 MPI Rank 0: 05/03/2016 14:23:52: CNTKCommandTrainEnd: speechTrain
-=======
-MPI Rank 0: 08/16/2016 03:04:25: Starting minibatch loop, DataParallelSGD training (MyRank = 0, NumNodes = 3, NumGradientBits = 64), BufferedAsyncGradientAggregation is ENABLED, distributed reading is ENABLED.
-MPI Rank 0: Async gradient aggregation wait time: 0.033541
-MPI Rank 0: Actual gradient aggregation time: 0.07365
-MPI Rank 0: Async gradient aggregation wait time: 0.011228
-MPI Rank 0: Actual gradient aggregation time: 0.069676
-MPI Rank 0: 08/16/2016 03:04:25:  Epoch[ 4 of 4]-Minibatch[   1-  10, 50.00%]: CrossEntropyWithSoftmax = 1.95451978 * 9216; EvalErrorPrediction = 0.52962240 * 9216; time = 0.7010s; samplesPerSecond = 13146.3
-MPI Rank 0: Async gradient aggregation wait time: 0.003101
-MPI Rank 0: Actual gradient aggregation time: 0.068768
-MPI Rank 0: Async gradient aggregation wait time: 0.007032
-MPI Rank 0: Actual gradient aggregation time: 0.068417
-MPI Rank 0: 08/16/2016 03:04:26:  Epoch[ 4 of 4]-Minibatch[  11-  20, 100.00%]: CrossEntropyWithSoftmax = 1.95218466 * 10240; EvalErrorPrediction = 0.52802734 * 10240; time = 0.7013s; samplesPerSecond = 14602.1
-MPI Rank 0: Async gradient aggregation wait time: 0.009283
-MPI Rank 0: 08/16/2016 03:04:26: Finished Epoch[ 4 of 4]: [Training] CrossEntropyWithSoftmax = 1.95485031 * 20480; EvalErrorPrediction = 0.52915039 * 20480; totalSamplesSeen = 81920; learningRatePerSample = 9.7656251e-005; epochTime=1.42792s
-MPI Rank 0: 08/16/2016 03:04:26: SGD: Saving checkpoint model 'C:\Users\svcphil\AppData\Local\Temp\cntk-test-20160816030157.855216\Speech\DNN_ParallelNoQuantizationBufferedAsyncGradientAggregation@release_gpu/models/cntkSpeech.dnn'
-MPI Rank 0: 08/16/2016 03:04:26: CNTKCommandTrainEnd: speechTrain
->>>>>>> 8493f118
-MPI Rank 0: 
-MPI Rank 0: 08/16/2016 03:04:26: Action "train" complete.
-MPI Rank 0: 
-MPI Rank 0: 08/16/2016 03:04:26: __COMPLETED__
-MPI Rank 0: ~MPIWrapper
-MPI Rank 1: 08/16/2016 03:04:11: Redirecting stderr to file C:\Users\svcphil\AppData\Local\Temp\cntk-test-20160816030157.855216\Speech\DNN_ParallelNoQuantizationBufferedAsyncGradientAggregation@release_gpu/stderr_speechTrain.logrank1
-MPI Rank 1: 08/16/2016 03:04:11: -------------------------------------------------------------------
-MPI Rank 1: 08/16/2016 03:04:11: Build info: 
-MPI Rank 1: 
-MPI Rank 1: 08/16/2016 03:04:11: 		Built time: Aug 16 2016 02:54:53
-MPI Rank 1: 08/16/2016 03:04:11: 		Last modified date: Fri Aug 12 05:31:21 2016
-MPI Rank 1: 08/16/2016 03:04:11: 		Build type: Release
-MPI Rank 1: 08/16/2016 03:04:11: 		Build target: GPU
-MPI Rank 1: 08/16/2016 03:04:11: 		With 1bit-SGD: no
-MPI Rank 1: 08/16/2016 03:04:11: 		Math lib: mkl
-MPI Rank 1: 08/16/2016 03:04:11: 		CUDA_PATH: C:\Program Files\NVIDIA GPU Computing Toolkit\CUDA\v7.5
-MPI Rank 1: 08/16/2016 03:04:11: 		CUB_PATH: c:\src\cub-1.4.1
-MPI Rank 1: 08/16/2016 03:04:11: 		CUDNN_PATH: c:\NVIDIA\cudnn-4.0\cuda
-MPI Rank 1: 08/16/2016 03:04:11: 		Build Branch: HEAD
-MPI Rank 1: 08/16/2016 03:04:11: 		Build SHA1: 026b1e772b963461e189f8f00aa7ed6951298f84
-MPI Rank 1: 08/16/2016 03:04:11: 		Built by svcphil on Philly-Pool3
-MPI Rank 1: 08/16/2016 03:04:11: 		Build Path: c:\Jenkins\workspace\CNTK-Build-Windows\Source\CNTK\
-MPI Rank 1: 08/16/2016 03:04:11: -------------------------------------------------------------------
-MPI Rank 1: 08/16/2016 03:04:11: -------------------------------------------------------------------
-MPI Rank 1: 08/16/2016 03:04:11: GPU info:
-MPI Rank 1: 
-MPI Rank 1: 08/16/2016 03:04:11: 		Device[0]: cores = 2496; computeCapability = 5.2; type = "Quadro M4000"; memory = 8192 MB
-MPI Rank 1: 08/16/2016 03:04:11: -------------------------------------------------------------------
-MPI Rank 1: 
-MPI Rank 1: 08/16/2016 03:04:11: Running on cntk-muc01 at 2016/08/16 03:04:11
-MPI Rank 1: 08/16/2016 03:04:11: Command line: 
-MPI Rank 1: C:\jenkins\workspace\CNTK-Test-Windows-W1\x64\release\cntk.exe  configFile=C:\jenkins\workspace\CNTK-Test-Windows-W1\Tests\EndToEndTests\Speech\DNN/cntk.cntk  currentDirectory=C:\jenkins\workspace\CNTK-Test-Windows-W1\Tests\EndToEndTests\Speech\Data  RunDir=C:\Users\svcphil\AppData\Local\Temp\cntk-test-20160816030157.855216\Speech\DNN_ParallelNoQuantizationBufferedAsyncGradientAggregation@release_gpu  DataDir=C:\jenkins\workspace\CNTK-Test-Windows-W1\Tests\EndToEndTests\Speech\Data  ConfigDir=C:\jenkins\workspace\CNTK-Test-Windows-W1\Tests\EndToEndTests\Speech\DNN  OutputDir=C:\Users\svcphil\AppData\Local\Temp\cntk-test-20160816030157.855216\Speech\DNN_ParallelNoQuantizationBufferedAsyncGradientAggregation@release_gpu  DeviceId=0  timestamping=true  numCPUThreads=2  precision=double  speechTrain=[SGD=[ParallelTrain=[DataParallelSGD=[gradientBits=64]]]]  speechTrain=[SGD=[ParallelTrain=[DataParallelSGD=[useBufferedAsyncGradientAggregation=true]]]]  speechTrain=[SGD=[ParallelTrain=[parallelizationStartEpoch=2]]]  speechTrain=[SGD=[maxEpochs=4]]  speechTrain=[SGD=[ParallelTrain=[syncPerfStats=5]]]  stderr=C:\Users\svcphil\AppData\Local\Temp\cntk-test-20160816030157.855216\Speech\DNN_ParallelNoQuantizationBufferedAsyncGradientAggregation@release_gpu/stderr
-MPI Rank 1: 
-MPI Rank 1: 
-MPI Rank 1: 
-MPI Rank 1: 08/16/2016 03:04:11: >>>>>>>>>>>>>>>>>>>> RAW CONFIG (VARIABLES NOT RESOLVED) >>>>>>>>>>>>>>>>>>>>
-MPI Rank 1: 08/16/2016 03:04:11: precision = "float"
+MPI Rank 0: 
+MPI Rank 0: 05/03/2016 14:23:52: Action "train" complete.
+MPI Rank 0: 
+MPI Rank 0: 05/03/2016 14:23:52: __COMPLETED__
+MPI Rank 1: 05/03/2016 14:23:25: Redirecting stderr to file C:\Users\svcphil\AppData\Local\Temp\cntk-test-20160503142201.423154\Speech\DNN_ParallelNoQuantizationBufferedAsyncGradientAggregation@release_gpu/stderr_speechTrain.logrank1
+MPI Rank 1: 05/03/2016 14:23:25: -------------------------------------------------------------------
+MPI Rank 1: 05/03/2016 14:23:25: Build info: 
+MPI Rank 1: 
+MPI Rank 1: 05/03/2016 14:23:25: 		Built time: May  3 2016 13:23:06
+MPI Rank 1: 05/03/2016 14:23:25: 		Last modified date: Mon Apr 18 00:00:12 2016
+MPI Rank 1: 05/03/2016 14:23:25: 		Build type: Release
+MPI Rank 1: 05/03/2016 14:23:25: 		Build target: GPU
+MPI Rank 1: 05/03/2016 14:23:25: 		With 1bit-SGD: no
+MPI Rank 1: 05/03/2016 14:23:25: 		CUDA_PATH: C:\Program Files\NVIDIA GPU Computing Toolkit\CUDA\v7.5
+MPI Rank 1: 05/03/2016 14:23:25: 		CUB_PATH: C:\src\cub-1.4.1
+MPI Rank 1: 05/03/2016 14:23:25: 		CUDNN_PATH: c:\NVIDIA\cudnn-4.0\cuda
+MPI Rank 1: 05/03/2016 14:23:25: 		Build Branch: HEAD
+MPI Rank 1: 05/03/2016 14:23:25: 		Build SHA1: af96f7cce6c3c78a4f1e9315e061291c79360e12
+MPI Rank 1: 05/03/2016 14:23:25: 		Built by svcphil on LIANA-09-w
+MPI Rank 1: 05/03/2016 14:23:25: 		Build Path: c:\jenkins\workspace\CNTK-Build-Windows\Source\CNTK\
+MPI Rank 1: 05/03/2016 14:23:25: -------------------------------------------------------------------
+MPI Rank 1: 
+MPI Rank 1: 05/03/2016 14:23:25: Running on cntk-muc02 at 2016/05/03 14:23:25
+MPI Rank 1: 05/03/2016 14:23:25: Command line: 
+MPI Rank 1: C:\jenkins\workspace\CNTK-Test-Windows-W1\x64\release\cntk.exe  configFile=C:\jenkins\workspace\CNTK-Test-Windows-W1\Tests\EndToEndTests\Speech\DNN/cntk.cntk  currentDirectory=C:\jenkins\workspace\CNTK-Test-Windows-W1\Tests\EndToEndTests\Speech\Data  RunDir=C:\Users\svcphil\AppData\Local\Temp\cntk-test-20160503142201.423154\Speech\DNN_ParallelNoQuantizationBufferedAsyncGradientAggregation@release_gpu  DataDir=C:\jenkins\workspace\CNTK-Test-Windows-W1\Tests\EndToEndTests\Speech\Data  ConfigDir=C:\jenkins\workspace\CNTK-Test-Windows-W1\Tests\EndToEndTests\Speech\DNN  OutputDir=C:\Users\svcphil\AppData\Local\Temp\cntk-test-20160503142201.423154\Speech\DNN_ParallelNoQuantizationBufferedAsyncGradientAggregation@release_gpu  DeviceId=0  timestamping=true  numCPUThreads=1  precision=double  speechTrain=[SGD=[ParallelTrain=[DataParallelSGD=[gradientBits=64]]]]  speechTrain=[SGD=[ParallelTrain=[DataParallelSGD=[useBufferedAsyncGradientAggregation=true]]]]  speechTrain=[SGD=[ParallelTrain=[parallelizationStartEpoch=2]]]  speechTrain=[SGD=[maxEpochs=4]]  speechTrain=[SGD=[ParallelTrain=[syncPerfStats=5]]]  stderr=C:\Users\svcphil\AppData\Local\Temp\cntk-test-20160503142201.423154\Speech\DNN_ParallelNoQuantizationBufferedAsyncGradientAggregation@release_gpu/stderr
+MPI Rank 1: 
+MPI Rank 1: 
+MPI Rank 1: 
+MPI Rank 1: 05/03/2016 14:23:25: >>>>>>>>>>>>>>>>>>>> RAW CONFIG (VARIABLES NOT RESOLVED) >>>>>>>>>>>>>>>>>>>>
+MPI Rank 1: 05/03/2016 14:23:25: precision = "float"
 MPI Rank 1: command = speechTrain
 MPI Rank 1: deviceId = $DeviceId$
 MPI Rank 1: parallelTrain = true
@@ -898,7 +728,7 @@
 MPI Rank 1:     SimpleNetworkBuilder = [
 MPI Rank 1:         layerSizes = 363:512:512:132
 MPI Rank 1:         trainingCriterion = "CrossEntropyWithSoftmax"
-MPI Rank 1:         evalCriterion = "ClassificationError"
+MPI Rank 1:         evalCriterion = "ErrorPrediction"
 MPI Rank 1:         layerTypes = "Sigmoid"
 MPI Rank 1:         initValueScale = 1.0
 MPI Rank 1:         applyMeanVarNorm = true
@@ -924,7 +754,7 @@
 MPI Rank 1:              then CrossEntropyWithSoftmax(labels, outZ, tag='criterion')
 MPI Rank 1:              else Fail('unknown trainingCriterion ' + trainingCriterion)
 MPI Rank 1:         Err = if evalCriterion == 'Err' then
-MPI Rank 1:               ClassificationError(labels, outZ, tag='evaluation')
+MPI Rank 1:               ErrorPrediction(labels, outZ, tag='evaluation')
 MPI Rank 1:               else Fail('unknown evalCriterion ' + evalCriterion)
 MPI Rank 1:         logPrior = LogPrior(labels)
 MPI Rank 1:         // TODO: how to add a tag to an infix operation?
@@ -962,7 +792,6 @@
 MPI Rank 1:         miniBatchMode = "partial"
 MPI Rank 1:         randomize = "auto"
 MPI Rank 1:         verbosity = 0
-MPI Rank 1:         useMersenneTwisterRand=true
 MPI Rank 1:         features = [
 MPI Rank 1:             dim = 363
 MPI Rank 1:             type = "real"
@@ -977,37 +806,37 @@
 MPI Rank 1:     ]
 MPI Rank 1: ]
 MPI Rank 1: currentDirectory=C:\jenkins\workspace\CNTK-Test-Windows-W1\Tests\EndToEndTests\Speech\Data
-MPI Rank 1: RunDir=C:\Users\svcphil\AppData\Local\Temp\cntk-test-20160816030157.855216\Speech\DNN_ParallelNoQuantizationBufferedAsyncGradientAggregation@release_gpu
+MPI Rank 1: RunDir=C:\Users\svcphil\AppData\Local\Temp\cntk-test-20160503142201.423154\Speech\DNN_ParallelNoQuantizationBufferedAsyncGradientAggregation@release_gpu
 MPI Rank 1: DataDir=C:\jenkins\workspace\CNTK-Test-Windows-W1\Tests\EndToEndTests\Speech\Data
 MPI Rank 1: ConfigDir=C:\jenkins\workspace\CNTK-Test-Windows-W1\Tests\EndToEndTests\Speech\DNN
-MPI Rank 1: OutputDir=C:\Users\svcphil\AppData\Local\Temp\cntk-test-20160816030157.855216\Speech\DNN_ParallelNoQuantizationBufferedAsyncGradientAggregation@release_gpu
+MPI Rank 1: OutputDir=C:\Users\svcphil\AppData\Local\Temp\cntk-test-20160503142201.423154\Speech\DNN_ParallelNoQuantizationBufferedAsyncGradientAggregation@release_gpu
 MPI Rank 1: DeviceId=0
 MPI Rank 1: timestamping=true
-MPI Rank 1: numCPUThreads=2
+MPI Rank 1: numCPUThreads=1
 MPI Rank 1: precision=double
 MPI Rank 1: speechTrain=[SGD=[ParallelTrain=[DataParallelSGD=[gradientBits=64]]]]
 MPI Rank 1: speechTrain=[SGD=[ParallelTrain=[DataParallelSGD=[useBufferedAsyncGradientAggregation=true]]]]
 MPI Rank 1: speechTrain=[SGD=[ParallelTrain=[parallelizationStartEpoch=2]]]
 MPI Rank 1: speechTrain=[SGD=[maxEpochs=4]]
 MPI Rank 1: speechTrain=[SGD=[ParallelTrain=[syncPerfStats=5]]]
-MPI Rank 1: stderr=C:\Users\svcphil\AppData\Local\Temp\cntk-test-20160816030157.855216\Speech\DNN_ParallelNoQuantizationBufferedAsyncGradientAggregation@release_gpu/stderr
-MPI Rank 1: 
-MPI Rank 1: 08/16/2016 03:04:11: <<<<<<<<<<<<<<<<<<<< RAW CONFIG (VARIABLES NOT RESOLVED)  <<<<<<<<<<<<<<<<<<<<
-MPI Rank 1: 
-MPI Rank 1: 08/16/2016 03:04:11: >>>>>>>>>>>>>>>>>>>> RAW CONFIG WITH ALL VARIABLES RESOLVED >>>>>>>>>>>>>>>>>>>>
-MPI Rank 1: 08/16/2016 03:04:11: precision = "float"
+MPI Rank 1: stderr=C:\Users\svcphil\AppData\Local\Temp\cntk-test-20160503142201.423154\Speech\DNN_ParallelNoQuantizationBufferedAsyncGradientAggregation@release_gpu/stderr
+MPI Rank 1: 
+MPI Rank 1: 05/03/2016 14:23:25: <<<<<<<<<<<<<<<<<<<< RAW CONFIG (VARIABLES NOT RESOLVED)  <<<<<<<<<<<<<<<<<<<<
+MPI Rank 1: 
+MPI Rank 1: 05/03/2016 14:23:25: >>>>>>>>>>>>>>>>>>>> RAW CONFIG WITH ALL VARIABLES RESOLVED >>>>>>>>>>>>>>>>>>>>
+MPI Rank 1: 05/03/2016 14:23:25: precision = "float"
 MPI Rank 1: command = speechTrain
 MPI Rank 1: deviceId = 0
 MPI Rank 1: parallelTrain = true
 MPI Rank 1: speechTrain = [
 MPI Rank 1:     action = "train"
-MPI Rank 1:     modelPath = "C:\Users\svcphil\AppData\Local\Temp\cntk-test-20160816030157.855216\Speech\DNN_ParallelNoQuantizationBufferedAsyncGradientAggregation@release_gpu/models/cntkSpeech.dnn"
+MPI Rank 1:     modelPath = "C:\Users\svcphil\AppData\Local\Temp\cntk-test-20160503142201.423154\Speech\DNN_ParallelNoQuantizationBufferedAsyncGradientAggregation@release_gpu/models/cntkSpeech.dnn"
 MPI Rank 1:     deviceId = 0
 MPI Rank 1:     traceLevel = 1
 MPI Rank 1:     SimpleNetworkBuilder = [
 MPI Rank 1:         layerSizes = 363:512:512:132
 MPI Rank 1:         trainingCriterion = "CrossEntropyWithSoftmax"
-MPI Rank 1:         evalCriterion = "ClassificationError"
+MPI Rank 1:         evalCriterion = "ErrorPrediction"
 MPI Rank 1:         layerTypes = "Sigmoid"
 MPI Rank 1:         initValueScale = 1.0
 MPI Rank 1:         applyMeanVarNorm = true
@@ -1033,7 +862,7 @@
 MPI Rank 1:              then CrossEntropyWithSoftmax(labels, outZ, tag='criterion')
 MPI Rank 1:              else Fail('unknown trainingCriterion ' + trainingCriterion)
 MPI Rank 1:         Err = if evalCriterion == 'Err' then
-MPI Rank 1:               ClassificationError(labels, outZ, tag='evaluation')
+MPI Rank 1:               ErrorPrediction(labels, outZ, tag='evaluation')
 MPI Rank 1:               else Fail('unknown evalCriterion ' + evalCriterion)
 MPI Rank 1:         logPrior = LogPrior(labels)
 MPI Rank 1:         // TODO: how to add a tag to an infix operation?
@@ -1071,7 +900,6 @@
 MPI Rank 1:         miniBatchMode = "partial"
 MPI Rank 1:         randomize = "auto"
 MPI Rank 1:         verbosity = 0
-MPI Rank 1:         useMersenneTwisterRand=true
 MPI Rank 1:         features = [
 MPI Rank 1:             dim = 363
 MPI Rank 1:             type = "real"
@@ -1086,43 +914,43 @@
 MPI Rank 1:     ]
 MPI Rank 1: ]
 MPI Rank 1: currentDirectory=C:\jenkins\workspace\CNTK-Test-Windows-W1\Tests\EndToEndTests\Speech\Data
-MPI Rank 1: RunDir=C:\Users\svcphil\AppData\Local\Temp\cntk-test-20160816030157.855216\Speech\DNN_ParallelNoQuantizationBufferedAsyncGradientAggregation@release_gpu
+MPI Rank 1: RunDir=C:\Users\svcphil\AppData\Local\Temp\cntk-test-20160503142201.423154\Speech\DNN_ParallelNoQuantizationBufferedAsyncGradientAggregation@release_gpu
 MPI Rank 1: DataDir=C:\jenkins\workspace\CNTK-Test-Windows-W1\Tests\EndToEndTests\Speech\Data
 MPI Rank 1: ConfigDir=C:\jenkins\workspace\CNTK-Test-Windows-W1\Tests\EndToEndTests\Speech\DNN
-MPI Rank 1: OutputDir=C:\Users\svcphil\AppData\Local\Temp\cntk-test-20160816030157.855216\Speech\DNN_ParallelNoQuantizationBufferedAsyncGradientAggregation@release_gpu
+MPI Rank 1: OutputDir=C:\Users\svcphil\AppData\Local\Temp\cntk-test-20160503142201.423154\Speech\DNN_ParallelNoQuantizationBufferedAsyncGradientAggregation@release_gpu
 MPI Rank 1: DeviceId=0
 MPI Rank 1: timestamping=true
-MPI Rank 1: numCPUThreads=2
+MPI Rank 1: numCPUThreads=1
 MPI Rank 1: precision=double
 MPI Rank 1: speechTrain=[SGD=[ParallelTrain=[DataParallelSGD=[gradientBits=64]]]]
 MPI Rank 1: speechTrain=[SGD=[ParallelTrain=[DataParallelSGD=[useBufferedAsyncGradientAggregation=true]]]]
 MPI Rank 1: speechTrain=[SGD=[ParallelTrain=[parallelizationStartEpoch=2]]]
 MPI Rank 1: speechTrain=[SGD=[maxEpochs=4]]
 MPI Rank 1: speechTrain=[SGD=[ParallelTrain=[syncPerfStats=5]]]
-MPI Rank 1: stderr=C:\Users\svcphil\AppData\Local\Temp\cntk-test-20160816030157.855216\Speech\DNN_ParallelNoQuantizationBufferedAsyncGradientAggregation@release_gpu/stderr
-MPI Rank 1: 
-MPI Rank 1: 08/16/2016 03:04:11: <<<<<<<<<<<<<<<<<<<< RAW CONFIG WITH ALL VARIABLES RESOLVED <<<<<<<<<<<<<<<<<<<<
-MPI Rank 1: 
-MPI Rank 1: 08/16/2016 03:04:11: >>>>>>>>>>>>>>>>>>>> PROCESSED CONFIG WITH ALL VARIABLES RESOLVED >>>>>>>>>>>>>>>>>>>>
+MPI Rank 1: stderr=C:\Users\svcphil\AppData\Local\Temp\cntk-test-20160503142201.423154\Speech\DNN_ParallelNoQuantizationBufferedAsyncGradientAggregation@release_gpu/stderr
+MPI Rank 1: 
+MPI Rank 1: 05/03/2016 14:23:25: <<<<<<<<<<<<<<<<<<<< RAW CONFIG WITH ALL VARIABLES RESOLVED <<<<<<<<<<<<<<<<<<<<
+MPI Rank 1: 
+MPI Rank 1: 05/03/2016 14:23:25: >>>>>>>>>>>>>>>>>>>> PROCESSED CONFIG WITH ALL VARIABLES RESOLVED >>>>>>>>>>>>>>>>>>>>
 MPI Rank 1: configparameters: cntk.cntk:command=speechTrain
 MPI Rank 1: configparameters: cntk.cntk:ConfigDir=C:\jenkins\workspace\CNTK-Test-Windows-W1\Tests\EndToEndTests\Speech\DNN
 MPI Rank 1: configparameters: cntk.cntk:currentDirectory=C:\jenkins\workspace\CNTK-Test-Windows-W1\Tests\EndToEndTests\Speech\Data
 MPI Rank 1: configparameters: cntk.cntk:DataDir=C:\jenkins\workspace\CNTK-Test-Windows-W1\Tests\EndToEndTests\Speech\Data
 MPI Rank 1: configparameters: cntk.cntk:deviceId=0
-MPI Rank 1: configparameters: cntk.cntk:numCPUThreads=2
-MPI Rank 1: configparameters: cntk.cntk:OutputDir=C:\Users\svcphil\AppData\Local\Temp\cntk-test-20160816030157.855216\Speech\DNN_ParallelNoQuantizationBufferedAsyncGradientAggregation@release_gpu
+MPI Rank 1: configparameters: cntk.cntk:numCPUThreads=1
+MPI Rank 1: configparameters: cntk.cntk:OutputDir=C:\Users\svcphil\AppData\Local\Temp\cntk-test-20160503142201.423154\Speech\DNN_ParallelNoQuantizationBufferedAsyncGradientAggregation@release_gpu
 MPI Rank 1: configparameters: cntk.cntk:parallelTrain=true
 MPI Rank 1: configparameters: cntk.cntk:precision=double
-MPI Rank 1: configparameters: cntk.cntk:RunDir=C:\Users\svcphil\AppData\Local\Temp\cntk-test-20160816030157.855216\Speech\DNN_ParallelNoQuantizationBufferedAsyncGradientAggregation@release_gpu
+MPI Rank 1: configparameters: cntk.cntk:RunDir=C:\Users\svcphil\AppData\Local\Temp\cntk-test-20160503142201.423154\Speech\DNN_ParallelNoQuantizationBufferedAsyncGradientAggregation@release_gpu
 MPI Rank 1: configparameters: cntk.cntk:speechTrain=[
 MPI Rank 1:     action = "train"
-MPI Rank 1:     modelPath = "C:\Users\svcphil\AppData\Local\Temp\cntk-test-20160816030157.855216\Speech\DNN_ParallelNoQuantizationBufferedAsyncGradientAggregation@release_gpu/models/cntkSpeech.dnn"
+MPI Rank 1:     modelPath = "C:\Users\svcphil\AppData\Local\Temp\cntk-test-20160503142201.423154\Speech\DNN_ParallelNoQuantizationBufferedAsyncGradientAggregation@release_gpu/models/cntkSpeech.dnn"
 MPI Rank 1:     deviceId = 0
 MPI Rank 1:     traceLevel = 1
 MPI Rank 1:     SimpleNetworkBuilder = [
 MPI Rank 1:         layerSizes = 363:512:512:132
 MPI Rank 1:         trainingCriterion = "CrossEntropyWithSoftmax"
-MPI Rank 1:         evalCriterion = "ClassificationError"
+MPI Rank 1:         evalCriterion = "ErrorPrediction"
 MPI Rank 1:         layerTypes = "Sigmoid"
 MPI Rank 1:         initValueScale = 1.0
 MPI Rank 1:         applyMeanVarNorm = true
@@ -1148,7 +976,7 @@
 MPI Rank 1:              then CrossEntropyWithSoftmax(labels, outZ, tag='criterion')
 MPI Rank 1:              else Fail('unknown trainingCriterion ' + trainingCriterion)
 MPI Rank 1:         Err = if evalCriterion == 'Err' then
-MPI Rank 1:               ClassificationError(labels, outZ, tag='evaluation')
+MPI Rank 1:               ErrorPrediction(labels, outZ, tag='evaluation')
 MPI Rank 1:               else Fail('unknown evalCriterion ' + evalCriterion)
 MPI Rank 1:         logPrior = LogPrior(labels)
 MPI Rank 1:         // TODO: how to add a tag to an infix operation?
@@ -1186,7 +1014,6 @@
 MPI Rank 1:         miniBatchMode = "partial"
 MPI Rank 1:         randomize = "auto"
 MPI Rank 1:         verbosity = 0
-MPI Rank 1:         useMersenneTwisterRand=true
 MPI Rank 1:         features = [
 MPI Rank 1:             dim = 363
 MPI Rank 1:             type = "real"
@@ -1201,23 +1028,23 @@
 MPI Rank 1:     ]
 MPI Rank 1: ] [SGD=[ParallelTrain=[DataParallelSGD=[gradientBits=64]]]] [SGD=[ParallelTrain=[DataParallelSGD=[useBufferedAsyncGradientAggregation=true]]]] [SGD=[ParallelTrain=[parallelizationStartEpoch=2]]] [SGD=[maxEpochs=4]] [SGD=[ParallelTrain=[syncPerfStats=5]]]
 MPI Rank 1: 
-MPI Rank 1: configparameters: cntk.cntk:stderr=C:\Users\svcphil\AppData\Local\Temp\cntk-test-20160816030157.855216\Speech\DNN_ParallelNoQuantizationBufferedAsyncGradientAggregation@release_gpu/stderr
+MPI Rank 1: configparameters: cntk.cntk:stderr=C:\Users\svcphil\AppData\Local\Temp\cntk-test-20160503142201.423154\Speech\DNN_ParallelNoQuantizationBufferedAsyncGradientAggregation@release_gpu/stderr
 MPI Rank 1: configparameters: cntk.cntk:timestamping=true
-MPI Rank 1: 08/16/2016 03:04:11: <<<<<<<<<<<<<<<<<<<< PROCESSED CONFIG WITH ALL VARIABLES RESOLVED <<<<<<<<<<<<<<<<<<<<
-MPI Rank 1: 08/16/2016 03:04:11: Commands: speechTrain
-MPI Rank 1: 08/16/2016 03:04:11: Precision = "double"
-MPI Rank 1: 08/16/2016 03:04:11: Using 2 CPU threads.
-MPI Rank 1: 08/16/2016 03:04:11: CNTKModelPath: C:\Users\svcphil\AppData\Local\Temp\cntk-test-20160816030157.855216\Speech\DNN_ParallelNoQuantizationBufferedAsyncGradientAggregation@release_gpu/models/cntkSpeech.dnn
-MPI Rank 1: 08/16/2016 03:04:11: CNTKCommandTrainInfo: speechTrain : 4
-MPI Rank 1: 08/16/2016 03:04:11: CNTKCommandTrainInfo: CNTKNoMoreCommands_Total : 4
-MPI Rank 1: 
-MPI Rank 1: 08/16/2016 03:04:11: ##############################################################################
-MPI Rank 1: 08/16/2016 03:04:11: #                                                                            #
-MPI Rank 1: 08/16/2016 03:04:11: # Action "train"                                                             #
-MPI Rank 1: 08/16/2016 03:04:11: #                                                                            #
-MPI Rank 1: 08/16/2016 03:04:11: ##############################################################################
-MPI Rank 1: 
-MPI Rank 1: 08/16/2016 03:04:11: CNTKCommandTrainBegin: speechTrain
+MPI Rank 1: 05/03/2016 14:23:25: <<<<<<<<<<<<<<<<<<<< PROCESSED CONFIG WITH ALL VARIABLES RESOLVED <<<<<<<<<<<<<<<<<<<<
+MPI Rank 1: 05/03/2016 14:23:25: Commands: speechTrain
+MPI Rank 1: 05/03/2016 14:23:25: Precision = "double"
+MPI Rank 1: 05/03/2016 14:23:25: Using 1 CPU threads.
+MPI Rank 1: 05/03/2016 14:23:25: CNTKModelPath: C:\Users\svcphil\AppData\Local\Temp\cntk-test-20160503142201.423154\Speech\DNN_ParallelNoQuantizationBufferedAsyncGradientAggregation@release_gpu/models/cntkSpeech.dnn
+MPI Rank 1: 05/03/2016 14:23:25: CNTKCommandTrainInfo: speechTrain : 4
+MPI Rank 1: 05/03/2016 14:23:25: CNTKCommandTrainInfo: CNTKNoMoreCommands_Total : 4
+MPI Rank 1: 
+MPI Rank 1: 05/03/2016 14:23:25: ##############################################################################
+MPI Rank 1: 05/03/2016 14:23:25: #                                                                            #
+MPI Rank 1: 05/03/2016 14:23:25: # Action "train"                                                             #
+MPI Rank 1: 05/03/2016 14:23:25: #                                                                            #
+MPI Rank 1: 05/03/2016 14:23:25: ##############################################################################
+MPI Rank 1: 
+MPI Rank 1: 05/03/2016 14:23:25: CNTKCommandTrainBegin: speechTrain
 MPI Rank 1: SimpleNetworkBuilder Using GPU 0
 MPI Rank 1: reading script file glob_0000.scp ... 948 entries
 MPI Rank 1: total 132 state names in state list C:\jenkins\workspace\CNTK-Test-Windows-W1\Tests\EndToEndTests\Speech\Data/state.list
@@ -1226,26 +1053,14 @@
 MPI Rank 1: label set 0: 129 classes
 MPI Rank 1: minibatchutterancesource: 948 utterances grouped into 3 chunks, av. chunk size: 316.0 utterances, 84244.7 frames
 MPI Rank 1: 
-MPI Rank 1: 08/16/2016 03:04:11: Creating virgin network.
-MPI Rank 1: Node 'W0' (LearnableParameter operation): Initializing Parameter[512 x 363] <- 0.000000.
-MPI Rank 1: Node 'W0' (LearnableParameter operation): Initializing Parameter[512 x 363] <- uniform(seed=1, range=0.050000*1.000000, onCPU=false).
+MPI Rank 1: 05/03/2016 14:23:26: Creating virgin network.
 MPI Rank 1: Microsoft::MSR::CNTK::GPUMatrix<ElemType>::SetUniformRandomValue (GPU): creating curand object with seed 1, sizeof(ElemType)==8
-MPI Rank 1: Node 'B0' (LearnableParameter operation): Initializing Parameter[512 x 1] <- 0.000000.
-MPI Rank 1: Node 'B0' (LearnableParameter operation): Initializing Parameter[512 x 1] <- 0.000000.
-MPI Rank 1: Node 'W1' (LearnableParameter operation): Initializing Parameter[512 x 512] <- 0.000000.
-MPI Rank 1: Node 'W1' (LearnableParameter operation): Initializing Parameter[512 x 512] <- uniform(seed=2, range=0.050000*1.000000, onCPU=false).
-MPI Rank 1: Node 'B1' (LearnableParameter operation): Initializing Parameter[512 x 1] <- 0.000000.
-MPI Rank 1: Node 'B1' (LearnableParameter operation): Initializing Parameter[512 x 1] <- 0.000000.
-MPI Rank 1: Node 'W2' (LearnableParameter operation): Initializing Parameter[132 x 512] <- 0.000000.
-MPI Rank 1: Node 'W2' (LearnableParameter operation): Initializing Parameter[132 x 512] <- uniform(seed=3, range=0.050000*1.000000, onCPU=false).
-MPI Rank 1: Node 'B2' (LearnableParameter operation): Initializing Parameter[132 x 1] <- 0.000000.
-MPI Rank 1: Node 'B2' (LearnableParameter operation): Initializing Parameter[132 x 1] <- 0.000000.
 MPI Rank 1: 
 MPI Rank 1: Post-processing network...
 MPI Rank 1: 
 MPI Rank 1: 7 roots:
 MPI Rank 1: 	CrossEntropyWithSoftmax = CrossEntropyWithSoftmax()
-MPI Rank 1: 	EvalClassificationError = ClassificationError()
+MPI Rank 1: 	EvalErrorPrediction = ErrorPrediction()
 MPI Rank 1: 	InvStdOfFeatures = InvStdDev()
 MPI Rank 1: 	MeanOfFeatures = Mean()
 MPI Rank 1: 	PosteriorProb = Softmax()
@@ -1274,7 +1089,7 @@
 MPI Rank 1: Validating --> B2 = LearnableParameter() :  -> [132 x 1]
 MPI Rank 1: Validating --> HLast = Plus (W2*H1, B2) : [132 x 1 x *], [132 x 1] -> [132 x 1 x *]
 MPI Rank 1: Validating --> CrossEntropyWithSoftmax = CrossEntropyWithSoftmax (labels, HLast) : [132 x *], [132 x 1 x *] -> [1]
-MPI Rank 1: Validating --> EvalClassificationError = ClassificationError (labels, HLast) : [132 x *], [132 x 1 x *] -> [1]
+MPI Rank 1: Validating --> EvalErrorPrediction = ErrorPrediction (labels, HLast) : [132 x *], [132 x 1 x *] -> [1]
 MPI Rank 1: Validating --> PosteriorProb = Softmax (HLast) : [132 x 1 x *] -> [132 x 1 x *]
 MPI Rank 1: Validating --> Prior = Mean (labels) : [132 x *] -> [132]
 MPI Rank 1: Validating --> LogOfPrior = Log (Prior) : [132] -> [132]
@@ -1291,25 +1106,21 @@
 MPI Rank 1: 
 MPI Rank 1: Post-processing network complete.
 MPI Rank 1: 
-MPI Rank 1: 08/16/2016 03:04:12: Created model with 25 nodes on GPU 0.
-MPI Rank 1: 
-MPI Rank 1: 08/16/2016 03:04:12: Training criterion node(s):
-MPI Rank 1: 08/16/2016 03:04:12: 	CrossEntropyWithSoftmax = CrossEntropyWithSoftmax
-MPI Rank 1: 
-<<<<<<< HEAD
-MPI Rank 1: 05/03/2016 14:23:26: 	EvalClassificationError = ClassificationError
-=======
-MPI Rank 1: 08/16/2016 03:04:12: Evaluation criterion node(s):
-MPI Rank 1: 08/16/2016 03:04:12: 	EvalErrorPrediction = ErrorPrediction
->>>>>>> 8493f118
+MPI Rank 1: 05/03/2016 14:23:26: Created model with 25 nodes on GPU 0.
+MPI Rank 1: 
+MPI Rank 1: 05/03/2016 14:23:26: Training criterion node(s):
+MPI Rank 1: 05/03/2016 14:23:26: 	CrossEntropyWithSoftmax = CrossEntropyWithSoftmax
+MPI Rank 1: 
+MPI Rank 1: 05/03/2016 14:23:26: Evaluation criterion node(s):
+MPI Rank 1: 
+MPI Rank 1: 05/03/2016 14:23:26: 	EvalErrorPrediction = ErrorPrediction
 MPI Rank 1: 
 MPI Rank 1: 
 MPI Rank 1: Allocating matrices for forward and/or backward propagation.
 MPI Rank 1: 
-MPI Rank 1: Memory Sharing: Out of 40 matrices, 19 are shared as 8, and 21 are not shared.
-MPI Rank 1: 
-<<<<<<< HEAD
-MPI Rank 1: 0000000000000000: {[EvalClassificationError Gradient[1]] [InvStdOfFeatures Gradient[363]] [LogOfPrior Gradient[132]] [MVNormalizedFeatures Gradient[363 x *]] [MeanOfFeatures Gradient[363]] [PosteriorProb Gradient[132 x 1 x *]] [PosteriorProb Value[132 x 1 x *]] [Prior Gradient[132]] [ScaledLogLikelihood Gradient[132 x 1 x *]] [features Gradient[363 x *]] [labels Gradient[132 x *]] }
+MPI Rank 1: Memory Sharing Structure:
+MPI Rank 1: 
+MPI Rank 1: 0000000000000000: {[EvalErrorPrediction Gradient[1]] [InvStdOfFeatures Gradient[363]] [LogOfPrior Gradient[132]] [MVNormalizedFeatures Gradient[363 x *]] [MeanOfFeatures Gradient[363]] [PosteriorProb Gradient[132 x 1 x *]] [PosteriorProb Value[132 x 1 x *]] [Prior Gradient[132]] [ScaledLogLikelihood Gradient[132 x 1 x *]] [features Gradient[363 x *]] [labels Gradient[132 x *]] }
 MPI Rank 1: 000000619A22E2C0: {[W1 Value[512 x 512]] }
 MPI Rank 1: 000000619A22E540: {[W2 Value[132 x 512]] }
 MPI Rank 1: 000000619A22E900: {[InvStdOfFeatures Value[363]] }
@@ -1334,324 +1145,171 @@
 MPI Rank 1: 000000619C958B20: {[Prior Value[132]] }
 MPI Rank 1: 000000619C958BC0: {[B0 Gradient[512 x 1]] [H1 Gradient[512 x 1 x *]] [W1*H1+B1 Gradient[512 x 1 x *]] [W2*H1 Value[132 x 1 x *]] }
 MPI Rank 1: 000000619C958C60: {[CrossEntropyWithSoftmax Gradient[1]] }
-MPI Rank 1: 000000619C959200: {[EvalClassificationError Value[1]] }
+MPI Rank 1: 000000619C959200: {[EvalErrorPrediction Value[1]] }
 MPI Rank 1: 000000619C9597A0: {[W0*features Value[512 x *]] }
 MPI Rank 1: 000000619C959840: {[W0*features+B0 Gradient[512 x 1 x *]] [W1*H1 Value[512 x 1 x *]] }
 MPI Rank 1: 00000061FB6B8350: {[features Value[363 x *]] }
-=======
-MPI Rank 1: 	{ B1 : [512 x 1] (gradient)
-MPI Rank 1: 	  H2 : [512 x 1 x *] (gradient)
-MPI Rank 1: 	  HLast : [132 x 1 x *] (gradient) }
-MPI Rank 1: 	{ W0 : [512 x 363] (gradient)
-MPI Rank 1: 	  W0*features+B0 : [512 x 1 x *] }
-MPI Rank 1: 	{ HLast : [132 x 1 x *]
-MPI Rank 1: 	  W2 : [132 x 512] (gradient) }
-MPI Rank 1: 	{ H2 : [512 x 1 x *]
-MPI Rank 1: 	  W1*H1 : [512 x 1 x *] (gradient) }
-MPI Rank 1: 	{ W0*features+B0 : [512 x 1 x *] (gradient)
-MPI Rank 1: 	  W1*H1 : [512 x 1 x *] }
-MPI Rank 1: 	{ H1 : [512 x 1 x *]
-MPI Rank 1: 	  W0*features : [512 x *] (gradient) }
-MPI Rank 1: 	{ B0 : [512 x 1] (gradient)
-MPI Rank 1: 	  H1 : [512 x 1 x *] (gradient)
-MPI Rank 1: 	  W1*H1+B1 : [512 x 1 x *] (gradient)
-MPI Rank 1: 	  W2*H1 : [132 x 1 x *] }
-MPI Rank 1: 	{ W1 : [512 x 512] (gradient)
-MPI Rank 1: 	  W1*H1+B1 : [512 x 1 x *] }
->>>>>>> 8493f118
-MPI Rank 1: 
-MPI Rank 1: 
-MPI Rank 1: 08/16/2016 03:04:12: Training 516740 parameters in 6 out of 6 parameter tensors and 15 nodes with gradient:
-MPI Rank 1: 
-MPI Rank 1: 08/16/2016 03:04:12: 	Node 'B0' (LearnableParameter operation) : [512 x 1]
-MPI Rank 1: 08/16/2016 03:04:12: 	Node 'B1' (LearnableParameter operation) : [512 x 1]
-MPI Rank 1: 08/16/2016 03:04:12: 	Node 'B2' (LearnableParameter operation) : [132 x 1]
-MPI Rank 1: 08/16/2016 03:04:12: 	Node 'W0' (LearnableParameter operation) : [512 x 363]
-MPI Rank 1: 08/16/2016 03:04:12: 	Node 'W1' (LearnableParameter operation) : [512 x 512]
-MPI Rank 1: 08/16/2016 03:04:12: 	Node 'W2' (LearnableParameter operation) : [132 x 512]
-MPI Rank 1: 
-MPI Rank 1: 
-MPI Rank 1: 08/16/2016 03:04:12: Precomputing --> 3 PreCompute nodes found.
-MPI Rank 1: 
-MPI Rank 1: 08/16/2016 03:04:12: 	MeanOfFeatures = Mean()
-MPI Rank 1: 08/16/2016 03:04:12: 	InvStdOfFeatures = InvStdDev()
-MPI Rank 1: 08/16/2016 03:04:12: 	Prior = Mean()
+MPI Rank 1: 
+MPI Rank 1: 
+MPI Rank 1: 05/03/2016 14:23:26: Precomputing --> 3 PreCompute nodes found.
+MPI Rank 1: 
+MPI Rank 1: 05/03/2016 14:23:26: 	MeanOfFeatures = Mean()
+MPI Rank 1: 05/03/2016 14:23:26: 	InvStdOfFeatures = InvStdDev()
+MPI Rank 1: 05/03/2016 14:23:26: 	Prior = Mean()
 MPI Rank 1: minibatchiterator: epoch 0: frames [0..252734] (first utterance at frame 0), data subset 0 of 1, with 1 datapasses
 MPI Rank 1: requiredata: determined feature kind as 33-dimensional 'USER' with frame shift 10.0 ms
 MPI Rank 1: 
-MPI Rank 1: 08/16/2016 03:04:17: Precomputing --> Completed.
-MPI Rank 1: 
-MPI Rank 1: 
-MPI Rank 1: 08/16/2016 03:04:17: Starting Epoch 1: learning rate per sample = 0.015625  effective momentum = 0.900000  momentum as time constant = 607.4 samples
+MPI Rank 1: 05/03/2016 14:23:31: Precomputing --> Completed.
+MPI Rank 1: 
+MPI Rank 1: 
+MPI Rank 1: 05/03/2016 14:23:31: Starting Epoch 1: learning rate per sample = 0.015625  effective momentum = 0.900000  momentum as time constant = 607.4 samples
 MPI Rank 1: minibatchiterator: epoch 0: frames [0..20480] (first utterance at frame 0), data subset 0 of 1, with 1 datapasses
 MPI Rank 1: 
-<<<<<<< HEAD
 MPI Rank 1: 05/03/2016 14:23:31: Starting minibatch loop.
-MPI Rank 1: 05/03/2016 14:23:32:  Epoch[ 1 of 4]-Minibatch[   1-  10, 3.13%]: CrossEntropyWithSoftmax = 4.52102408 * 640; EvalClassificationError = 0.92656250 * 640; time = 0.3074s; samplesPerSecond = 2082.0
-MPI Rank 1: 05/03/2016 14:23:32:  Epoch[ 1 of 4]-Minibatch[  11-  20, 6.25%]: CrossEntropyWithSoftmax = 4.21764659 * 640; EvalClassificationError = 0.90156250 * 640; time = 0.3128s; samplesPerSecond = 2045.9
-MPI Rank 1: 05/03/2016 14:23:32:  Epoch[ 1 of 4]-Minibatch[  21-  30, 9.38%]: CrossEntropyWithSoftmax = 3.92251861 * 640; EvalClassificationError = 0.85000000 * 640; time = 0.3135s; samplesPerSecond = 2041.7
-MPI Rank 1: 05/03/2016 14:23:33:  Epoch[ 1 of 4]-Minibatch[  31-  40, 12.50%]: CrossEntropyWithSoftmax = 3.91289446 * 640; EvalClassificationError = 0.88750000 * 640; time = 0.3139s; samplesPerSecond = 2039.0
-MPI Rank 1: 05/03/2016 14:23:33:  Epoch[ 1 of 4]-Minibatch[  41-  50, 15.63%]: CrossEntropyWithSoftmax = 3.84057836 * 640; EvalClassificationError = 0.91093750 * 640; time = 0.3136s; samplesPerSecond = 2041.0
-MPI Rank 1: 05/03/2016 14:23:33:  Epoch[ 1 of 4]-Minibatch[  51-  60, 18.75%]: CrossEntropyWithSoftmax = 3.71077800 * 640; EvalClassificationError = 0.88437500 * 640; time = 0.3122s; samplesPerSecond = 2049.6
-MPI Rank 1: 05/03/2016 14:23:34:  Epoch[ 1 of 4]-Minibatch[  61-  70, 21.88%]: CrossEntropyWithSoftmax = 3.50986627 * 640; EvalClassificationError = 0.81718750 * 640; time = 0.3141s; samplesPerSecond = 2037.6
-MPI Rank 1: 05/03/2016 14:23:34:  Epoch[ 1 of 4]-Minibatch[  71-  80, 25.00%]: CrossEntropyWithSoftmax = 3.47993705 * 640; EvalClassificationError = 0.81250000 * 640; time = 0.3142s; samplesPerSecond = 2036.7
-MPI Rank 1: 05/03/2016 14:23:34:  Epoch[ 1 of 4]-Minibatch[  81-  90, 28.13%]: CrossEntropyWithSoftmax = 3.33550558 * 640; EvalClassificationError = 0.76718750 * 640; time = 0.3544s; samplesPerSecond = 1806.0
-MPI Rank 1: 05/03/2016 14:23:35:  Epoch[ 1 of 4]-Minibatch[  91- 100, 31.25%]: CrossEntropyWithSoftmax = 3.49726054 * 640; EvalClassificationError = 0.80000000 * 640; time = 0.3029s; samplesPerSecond = 2112.7
-MPI Rank 1: 05/03/2016 14:23:35:  Epoch[ 1 of 4]-Minibatch[ 101- 110, 34.38%]: CrossEntropyWithSoftmax = 3.21905375 * 640; EvalClassificationError = 0.80000000 * 640; time = 0.3132s; samplesPerSecond = 2043.3
-MPI Rank 1: 05/03/2016 14:23:35:  Epoch[ 1 of 4]-Minibatch[ 111- 120, 37.50%]: CrossEntropyWithSoftmax = 3.31461145 * 640; EvalClassificationError = 0.79062500 * 640; time = 0.3123s; samplesPerSecond = 2049.2
-MPI Rank 1: 05/03/2016 14:23:36:  Epoch[ 1 of 4]-Minibatch[ 121- 130, 40.63%]: CrossEntropyWithSoftmax = 3.15950802 * 640; EvalClassificationError = 0.77968750 * 640; time = 0.2923s; samplesPerSecond = 2189.6
-MPI Rank 1: 05/03/2016 14:23:36:  Epoch[ 1 of 4]-Minibatch[ 131- 140, 43.75%]: CrossEntropyWithSoftmax = 3.07762131 * 640; EvalClassificationError = 0.77187500 * 640; time = 0.3332s; samplesPerSecond = 1920.8
-MPI Rank 1: 05/03/2016 14:23:36:  Epoch[ 1 of 4]-Minibatch[ 141- 150, 46.88%]: CrossEntropyWithSoftmax = 3.05637351 * 640; EvalClassificationError = 0.72187500 * 640; time = 0.3017s; samplesPerSecond = 2121.3
-MPI Rank 1: 05/03/2016 14:23:36:  Epoch[ 1 of 4]-Minibatch[ 151- 160, 50.00%]: CrossEntropyWithSoftmax = 2.91153531 * 640; EvalClassificationError = 0.69062500 * 640; time = 0.3132s; samplesPerSecond = 2043.6
-MPI Rank 1: 05/03/2016 14:23:37:  Epoch[ 1 of 4]-Minibatch[ 161- 170, 53.13%]: CrossEntropyWithSoftmax = 2.89745725 * 640; EvalClassificationError = 0.73281250 * 640; time = 0.3140s; samplesPerSecond = 2037.9
-MPI Rank 1: 05/03/2016 14:23:37:  Epoch[ 1 of 4]-Minibatch[ 171- 180, 56.25%]: CrossEntropyWithSoftmax = 2.72829961 * 640; EvalClassificationError = 0.65312500 * 640; time = 0.3132s; samplesPerSecond = 2043.2
-MPI Rank 1: 05/03/2016 14:23:37:  Epoch[ 1 of 4]-Minibatch[ 181- 190, 59.38%]: CrossEntropyWithSoftmax = 2.65806444 * 640; EvalClassificationError = 0.68593750 * 640; time = 0.3129s; samplesPerSecond = 2045.1
-MPI Rank 1: 05/03/2016 14:23:38:  Epoch[ 1 of 4]-Minibatch[ 191- 200, 62.50%]: CrossEntropyWithSoftmax = 2.66604147 * 640; EvalClassificationError = 0.66093750 * 640; time = 0.3123s; samplesPerSecond = 2049.4
-MPI Rank 1: 05/03/2016 14:23:38:  Epoch[ 1 of 4]-Minibatch[ 201- 210, 65.63%]: CrossEntropyWithSoftmax = 2.53915697 * 640; EvalClassificationError = 0.63125000 * 640; time = 0.3127s; samplesPerSecond = 2046.8
-MPI Rank 1: 05/03/2016 14:23:38:  Epoch[ 1 of 4]-Minibatch[ 211- 220, 68.75%]: CrossEntropyWithSoftmax = 2.61937093 * 640; EvalClassificationError = 0.67343750 * 640; time = 0.3136s; samplesPerSecond = 2040.8
-MPI Rank 1: 05/03/2016 14:23:39:  Epoch[ 1 of 4]-Minibatch[ 221- 230, 71.88%]: CrossEntropyWithSoftmax = 2.51539473 * 640; EvalClassificationError = 0.65937500 * 640; time = 0.3133s; samplesPerSecond = 2043.0
-MPI Rank 1: 05/03/2016 14:23:39:  Epoch[ 1 of 4]-Minibatch[ 231- 240, 75.00%]: CrossEntropyWithSoftmax = 2.47301309 * 640; EvalClassificationError = 0.64218750 * 640; time = 0.3129s; samplesPerSecond = 2045.1
-MPI Rank 1: 05/03/2016 14:23:39:  Epoch[ 1 of 4]-Minibatch[ 241- 250, 78.13%]: CrossEntropyWithSoftmax = 2.42748799 * 640; EvalClassificationError = 0.61250000 * 640; time = 0.3132s; samplesPerSecond = 2043.6
-MPI Rank 1: 05/03/2016 14:23:40:  Epoch[ 1 of 4]-Minibatch[ 251- 260, 81.25%]: CrossEntropyWithSoftmax = 2.42204482 * 640; EvalClassificationError = 0.62500000 * 640; time = 0.3131s; samplesPerSecond = 2044.0
-MPI Rank 1: 05/03/2016 14:23:40:  Epoch[ 1 of 4]-Minibatch[ 261- 270, 84.38%]: CrossEntropyWithSoftmax = 2.17342812 * 640; EvalClassificationError = 0.56718750 * 640; time = 0.3129s; samplesPerSecond = 2045.4
-MPI Rank 1: 05/03/2016 14:23:40:  Epoch[ 1 of 4]-Minibatch[ 271- 280, 87.50%]: CrossEntropyWithSoftmax = 2.31290374 * 640; EvalClassificationError = 0.62968750 * 640; time = 0.3126s; samplesPerSecond = 2047.6
-MPI Rank 1: 05/03/2016 14:23:41:  Epoch[ 1 of 4]-Minibatch[ 281- 290, 90.63%]: CrossEntropyWithSoftmax = 2.26008782 * 640; EvalClassificationError = 0.60312500 * 640; time = 0.2931s; samplesPerSecond = 2183.8
-MPI Rank 1: 05/03/2016 14:23:41:  Epoch[ 1 of 4]-Minibatch[ 291- 300, 93.75%]: CrossEntropyWithSoftmax = 2.15763314 * 640; EvalClassificationError = 0.57968750 * 640; time = 0.3232s; samplesPerSecond = 1980.3
-MPI Rank 1: 05/03/2016 14:23:41:  Epoch[ 1 of 4]-Minibatch[ 301- 310, 96.88%]: CrossEntropyWithSoftmax = 2.23496000 * 640; EvalClassificationError = 0.59531250 * 640; time = 0.3134s; samplesPerSecond = 2042.1
-MPI Rank 1: 05/03/2016 14:23:41:  Epoch[ 1 of 4]-Minibatch[ 311- 320, 100.00%]: CrossEntropyWithSoftmax = 2.25712791 * 640; EvalClassificationError = 0.61406250 * 640; time = 0.3126s; samplesPerSecond = 2047.2
-MPI Rank 1: 05/03/2016 14:23:41: Finished Epoch[ 1 of 4]: [Training] CrossEntropyWithSoftmax = 3.00091203 * 20480; EvalClassificationError = 0.72744141 * 20480; totalSamplesSeen = 20480; learningRatePerSample = 0.015625; epochTime=10.0363s
-=======
-MPI Rank 1: 08/16/2016 03:04:17: Starting minibatch loop.
-MPI Rank 1: 08/16/2016 03:04:17:  Epoch[ 1 of 4]-Minibatch[   1-  10, 3.13%]: CrossEntropyWithSoftmax = 4.62512789 * 640; EvalErrorPrediction = 0.94062500 * 640; time = 0.1383s; samplesPerSecond = 4626.9
-MPI Rank 1: 08/16/2016 03:04:17:  Epoch[ 1 of 4]-Minibatch[  11-  20, 6.25%]: CrossEntropyWithSoftmax = 4.35619366 * 640; EvalErrorPrediction = 0.92343750 * 640; time = 0.1277s; samplesPerSecond = 5012.4
-MPI Rank 1: 08/16/2016 03:04:17:  Epoch[ 1 of 4]-Minibatch[  21-  30, 9.38%]: CrossEntropyWithSoftmax = 3.97911998 * 640; EvalErrorPrediction = 0.89531250 * 640; time = 0.1322s; samplesPerSecond = 4842.3
-MPI Rank 1: 08/16/2016 03:04:17:  Epoch[ 1 of 4]-Minibatch[  31-  40, 12.50%]: CrossEntropyWithSoftmax = 3.73643568 * 640; EvalErrorPrediction = 0.84531250 * 640; time = 0.1281s; samplesPerSecond = 4996.8
-MPI Rank 1: 08/16/2016 03:04:17:  Epoch[ 1 of 4]-Minibatch[  41-  50, 15.63%]: CrossEntropyWithSoftmax = 3.83079081 * 640; EvalErrorPrediction = 0.88281250 * 640; time = 0.1287s; samplesPerSecond = 4972.5
-MPI Rank 1: 08/16/2016 03:04:18:  Epoch[ 1 of 4]-Minibatch[  51-  60, 18.75%]: CrossEntropyWithSoftmax = 3.71437689 * 640; EvalErrorPrediction = 0.86875000 * 640; time = 0.1302s; samplesPerSecond = 4915.3
-MPI Rank 1: 08/16/2016 03:04:18:  Epoch[ 1 of 4]-Minibatch[  61-  70, 21.88%]: CrossEntropyWithSoftmax = 3.42186230 * 640; EvalErrorPrediction = 0.79062500 * 640; time = 0.1346s; samplesPerSecond = 4754.3
-MPI Rank 1: 08/16/2016 03:04:18:  Epoch[ 1 of 4]-Minibatch[  71-  80, 25.00%]: CrossEntropyWithSoftmax = 3.53658053 * 640; EvalErrorPrediction = 0.82031250 * 640; time = 0.1114s; samplesPerSecond = 5744.4
-MPI Rank 1: 08/16/2016 03:04:18:  Epoch[ 1 of 4]-Minibatch[  81-  90, 28.13%]: CrossEntropyWithSoftmax = 3.49758017 * 640; EvalErrorPrediction = 0.81718750 * 640; time = 0.1217s; samplesPerSecond = 5259.0
-MPI Rank 1: 08/16/2016 03:04:18:  Epoch[ 1 of 4]-Minibatch[  91- 100, 31.25%]: CrossEntropyWithSoftmax = 3.39996308 * 640; EvalErrorPrediction = 0.80468750 * 640; time = 0.1293s; samplesPerSecond = 4950.4
-MPI Rank 1: 08/16/2016 03:04:18:  Epoch[ 1 of 4]-Minibatch[ 101- 110, 34.38%]: CrossEntropyWithSoftmax = 3.49445773 * 640; EvalErrorPrediction = 0.82500000 * 640; time = 0.1262s; samplesPerSecond = 5071.9
-MPI Rank 1: 08/16/2016 03:04:18:  Epoch[ 1 of 4]-Minibatch[ 111- 120, 37.50%]: CrossEntropyWithSoftmax = 3.26676999 * 640; EvalErrorPrediction = 0.79218750 * 640; time = 0.1379s; samplesPerSecond = 4641.1
-MPI Rank 1: 08/16/2016 03:04:18:  Epoch[ 1 of 4]-Minibatch[ 121- 130, 40.63%]: CrossEntropyWithSoftmax = 3.18870173 * 640; EvalErrorPrediction = 0.78906250 * 640; time = 0.1298s; samplesPerSecond = 4928.9
-MPI Rank 1: 08/16/2016 03:04:19:  Epoch[ 1 of 4]-Minibatch[ 131- 140, 43.75%]: CrossEntropyWithSoftmax = 3.05687264 * 640; EvalErrorPrediction = 0.74687500 * 640; time = 0.1210s; samplesPerSecond = 5289.1
-MPI Rank 1: 08/16/2016 03:04:19:  Epoch[ 1 of 4]-Minibatch[ 141- 150, 46.88%]: CrossEntropyWithSoftmax = 2.95594569 * 640; EvalErrorPrediction = 0.71875000 * 640; time = 0.1194s; samplesPerSecond = 5361.6
-MPI Rank 1: 08/16/2016 03:04:19:  Epoch[ 1 of 4]-Minibatch[ 151- 160, 50.00%]: CrossEntropyWithSoftmax = 3.10219604 * 640; EvalErrorPrediction = 0.74062500 * 640; time = 0.1416s; samplesPerSecond = 4521.2
-MPI Rank 1: 08/16/2016 03:04:19:  Epoch[ 1 of 4]-Minibatch[ 161- 170, 53.13%]: CrossEntropyWithSoftmax = 2.80745014 * 640; EvalErrorPrediction = 0.70625000 * 640; time = 0.1382s; samplesPerSecond = 4632.6
-MPI Rank 1: 08/16/2016 03:04:19:  Epoch[ 1 of 4]-Minibatch[ 171- 180, 56.25%]: CrossEntropyWithSoftmax = 2.72061842 * 640; EvalErrorPrediction = 0.65468750 * 640; time = 0.1413s; samplesPerSecond = 4528.9
-MPI Rank 1: 08/16/2016 03:04:19:  Epoch[ 1 of 4]-Minibatch[ 181- 190, 59.38%]: CrossEntropyWithSoftmax = 2.80425747 * 640; EvalErrorPrediction = 0.71718750 * 640; time = 0.1322s; samplesPerSecond = 4841.9
-MPI Rank 1: 08/16/2016 03:04:19:  Epoch[ 1 of 4]-Minibatch[ 191- 200, 62.50%]: CrossEntropyWithSoftmax = 2.71253068 * 640; EvalErrorPrediction = 0.67812500 * 640; time = 0.1376s; samplesPerSecond = 4649.5
-MPI Rank 1: 08/16/2016 03:04:20:  Epoch[ 1 of 4]-Minibatch[ 201- 210, 65.63%]: CrossEntropyWithSoftmax = 2.59360399 * 640; EvalErrorPrediction = 0.66093750 * 640; time = 0.1460s; samplesPerSecond = 4382.5
-MPI Rank 1: 08/16/2016 03:04:20:  Epoch[ 1 of 4]-Minibatch[ 211- 220, 68.75%]: CrossEntropyWithSoftmax = 2.60386649 * 640; EvalErrorPrediction = 0.65625000 * 640; time = 0.1281s; samplesPerSecond = 4995.8
-MPI Rank 1: 08/16/2016 03:04:20:  Epoch[ 1 of 4]-Minibatch[ 221- 230, 71.88%]: CrossEntropyWithSoftmax = 2.53706678 * 640; EvalErrorPrediction = 0.65625000 * 640; time = 0.1469s; samplesPerSecond = 4356.5
-MPI Rank 1: 08/16/2016 03:04:20:  Epoch[ 1 of 4]-Minibatch[ 231- 240, 75.00%]: CrossEntropyWithSoftmax = 2.56177343 * 640; EvalErrorPrediction = 0.65625000 * 640; time = 0.1340s; samplesPerSecond = 4775.4
-MPI Rank 1: 08/16/2016 03:04:20:  Epoch[ 1 of 4]-Minibatch[ 241- 250, 78.13%]: CrossEntropyWithSoftmax = 2.50118791 * 640; EvalErrorPrediction = 0.64218750 * 640; time = 0.1223s; samplesPerSecond = 5232.3
-MPI Rank 1: 08/16/2016 03:04:20:  Epoch[ 1 of 4]-Minibatch[ 251- 260, 81.25%]: CrossEntropyWithSoftmax = 2.40119788 * 640; EvalErrorPrediction = 0.62500000 * 640; time = 0.1326s; samplesPerSecond = 4825.6
-MPI Rank 1: 08/16/2016 03:04:20:  Epoch[ 1 of 4]-Minibatch[ 261- 270, 84.38%]: CrossEntropyWithSoftmax = 2.27491503 * 640; EvalErrorPrediction = 0.58906250 * 640; time = 0.1388s; samplesPerSecond = 4611.2
-MPI Rank 1: 08/16/2016 03:04:20:  Epoch[ 1 of 4]-Minibatch[ 271- 280, 87.50%]: CrossEntropyWithSoftmax = 2.51724208 * 640; EvalErrorPrediction = 0.65781250 * 640; time = 0.1185s; samplesPerSecond = 5402.5
-MPI Rank 1: 08/16/2016 03:04:21:  Epoch[ 1 of 4]-Minibatch[ 281- 290, 90.63%]: CrossEntropyWithSoftmax = 2.27797542 * 640; EvalErrorPrediction = 0.59687500 * 640; time = 0.1241s; samplesPerSecond = 5156.4
-MPI Rank 1: 08/16/2016 03:04:21:  Epoch[ 1 of 4]-Minibatch[ 291- 300, 93.75%]: CrossEntropyWithSoftmax = 2.26017740 * 640; EvalErrorPrediction = 0.60937500 * 640; time = 0.1334s; samplesPerSecond = 4799.2
-MPI Rank 1: 08/16/2016 03:04:21:  Epoch[ 1 of 4]-Minibatch[ 301- 310, 96.88%]: CrossEntropyWithSoftmax = 2.24735342 * 640; EvalErrorPrediction = 0.58437500 * 640; time = 0.1367s; samplesPerSecond = 4680.3
-MPI Rank 1: 08/16/2016 03:04:21:  Epoch[ 1 of 4]-Minibatch[ 311- 320, 100.00%]: CrossEntropyWithSoftmax = 2.23665382 * 640; EvalErrorPrediction = 0.60625000 * 640; time = 0.1250s; samplesPerSecond = 5120.9
-MPI Rank 1: 08/16/2016 03:04:21: Finished Epoch[ 1 of 4]: [Training] CrossEntropyWithSoftmax = 3.03815141 * 20480; EvalErrorPrediction = 0.73432617 * 20480; totalSamplesSeen = 20480; learningRatePerSample = 0.015625; epochTime=4.20569s
->>>>>>> 8493f118
-MPI Rank 1: 
-MPI Rank 1: 08/16/2016 03:04:21: Starting Epoch 2: learning rate per sample = 0.001953  effective momentum = 0.656119  momentum as time constant = 607.5 samples
+MPI Rank 1: 05/03/2016 14:23:32:  Epoch[ 1 of 4]-Minibatch[   1-  10, 3.13%]: CrossEntropyWithSoftmax = 4.52102408 * 640; EvalErrorPrediction = 0.92656250 * 640; time = 0.3074s; samplesPerSecond = 2082.0
+MPI Rank 1: 05/03/2016 14:23:32:  Epoch[ 1 of 4]-Minibatch[  11-  20, 6.25%]: CrossEntropyWithSoftmax = 4.21764659 * 640; EvalErrorPrediction = 0.90156250 * 640; time = 0.3128s; samplesPerSecond = 2045.9
+MPI Rank 1: 05/03/2016 14:23:32:  Epoch[ 1 of 4]-Minibatch[  21-  30, 9.38%]: CrossEntropyWithSoftmax = 3.92251861 * 640; EvalErrorPrediction = 0.85000000 * 640; time = 0.3135s; samplesPerSecond = 2041.7
+MPI Rank 1: 05/03/2016 14:23:33:  Epoch[ 1 of 4]-Minibatch[  31-  40, 12.50%]: CrossEntropyWithSoftmax = 3.91289446 * 640; EvalErrorPrediction = 0.88750000 * 640; time = 0.3139s; samplesPerSecond = 2039.0
+MPI Rank 1: 05/03/2016 14:23:33:  Epoch[ 1 of 4]-Minibatch[  41-  50, 15.63%]: CrossEntropyWithSoftmax = 3.84057836 * 640; EvalErrorPrediction = 0.91093750 * 640; time = 0.3136s; samplesPerSecond = 2041.0
+MPI Rank 1: 05/03/2016 14:23:33:  Epoch[ 1 of 4]-Minibatch[  51-  60, 18.75%]: CrossEntropyWithSoftmax = 3.71077800 * 640; EvalErrorPrediction = 0.88437500 * 640; time = 0.3122s; samplesPerSecond = 2049.6
+MPI Rank 1: 05/03/2016 14:23:34:  Epoch[ 1 of 4]-Minibatch[  61-  70, 21.88%]: CrossEntropyWithSoftmax = 3.50986627 * 640; EvalErrorPrediction = 0.81718750 * 640; time = 0.3141s; samplesPerSecond = 2037.6
+MPI Rank 1: 05/03/2016 14:23:34:  Epoch[ 1 of 4]-Minibatch[  71-  80, 25.00%]: CrossEntropyWithSoftmax = 3.47993705 * 640; EvalErrorPrediction = 0.81250000 * 640; time = 0.3142s; samplesPerSecond = 2036.7
+MPI Rank 1: 05/03/2016 14:23:34:  Epoch[ 1 of 4]-Minibatch[  81-  90, 28.13%]: CrossEntropyWithSoftmax = 3.33550558 * 640; EvalErrorPrediction = 0.76718750 * 640; time = 0.3544s; samplesPerSecond = 1806.0
+MPI Rank 1: 05/03/2016 14:23:35:  Epoch[ 1 of 4]-Minibatch[  91- 100, 31.25%]: CrossEntropyWithSoftmax = 3.49726054 * 640; EvalErrorPrediction = 0.80000000 * 640; time = 0.3029s; samplesPerSecond = 2112.7
+MPI Rank 1: 05/03/2016 14:23:35:  Epoch[ 1 of 4]-Minibatch[ 101- 110, 34.38%]: CrossEntropyWithSoftmax = 3.21905375 * 640; EvalErrorPrediction = 0.80000000 * 640; time = 0.3132s; samplesPerSecond = 2043.3
+MPI Rank 1: 05/03/2016 14:23:35:  Epoch[ 1 of 4]-Minibatch[ 111- 120, 37.50%]: CrossEntropyWithSoftmax = 3.31461145 * 640; EvalErrorPrediction = 0.79062500 * 640; time = 0.3123s; samplesPerSecond = 2049.2
+MPI Rank 1: 05/03/2016 14:23:36:  Epoch[ 1 of 4]-Minibatch[ 121- 130, 40.63%]: CrossEntropyWithSoftmax = 3.15950802 * 640; EvalErrorPrediction = 0.77968750 * 640; time = 0.2923s; samplesPerSecond = 2189.6
+MPI Rank 1: 05/03/2016 14:23:36:  Epoch[ 1 of 4]-Minibatch[ 131- 140, 43.75%]: CrossEntropyWithSoftmax = 3.07762131 * 640; EvalErrorPrediction = 0.77187500 * 640; time = 0.3332s; samplesPerSecond = 1920.8
+MPI Rank 1: 05/03/2016 14:23:36:  Epoch[ 1 of 4]-Minibatch[ 141- 150, 46.88%]: CrossEntropyWithSoftmax = 3.05637351 * 640; EvalErrorPrediction = 0.72187500 * 640; time = 0.3017s; samplesPerSecond = 2121.3
+MPI Rank 1: 05/03/2016 14:23:36:  Epoch[ 1 of 4]-Minibatch[ 151- 160, 50.00%]: CrossEntropyWithSoftmax = 2.91153531 * 640; EvalErrorPrediction = 0.69062500 * 640; time = 0.3132s; samplesPerSecond = 2043.6
+MPI Rank 1: 05/03/2016 14:23:37:  Epoch[ 1 of 4]-Minibatch[ 161- 170, 53.13%]: CrossEntropyWithSoftmax = 2.89745725 * 640; EvalErrorPrediction = 0.73281250 * 640; time = 0.3140s; samplesPerSecond = 2037.9
+MPI Rank 1: 05/03/2016 14:23:37:  Epoch[ 1 of 4]-Minibatch[ 171- 180, 56.25%]: CrossEntropyWithSoftmax = 2.72829961 * 640; EvalErrorPrediction = 0.65312500 * 640; time = 0.3132s; samplesPerSecond = 2043.2
+MPI Rank 1: 05/03/2016 14:23:37:  Epoch[ 1 of 4]-Minibatch[ 181- 190, 59.38%]: CrossEntropyWithSoftmax = 2.65806444 * 640; EvalErrorPrediction = 0.68593750 * 640; time = 0.3129s; samplesPerSecond = 2045.1
+MPI Rank 1: 05/03/2016 14:23:38:  Epoch[ 1 of 4]-Minibatch[ 191- 200, 62.50%]: CrossEntropyWithSoftmax = 2.66604147 * 640; EvalErrorPrediction = 0.66093750 * 640; time = 0.3123s; samplesPerSecond = 2049.4
+MPI Rank 1: 05/03/2016 14:23:38:  Epoch[ 1 of 4]-Minibatch[ 201- 210, 65.63%]: CrossEntropyWithSoftmax = 2.53915697 * 640; EvalErrorPrediction = 0.63125000 * 640; time = 0.3127s; samplesPerSecond = 2046.8
+MPI Rank 1: 05/03/2016 14:23:38:  Epoch[ 1 of 4]-Minibatch[ 211- 220, 68.75%]: CrossEntropyWithSoftmax = 2.61937093 * 640; EvalErrorPrediction = 0.67343750 * 640; time = 0.3136s; samplesPerSecond = 2040.8
+MPI Rank 1: 05/03/2016 14:23:39:  Epoch[ 1 of 4]-Minibatch[ 221- 230, 71.88%]: CrossEntropyWithSoftmax = 2.51539473 * 640; EvalErrorPrediction = 0.65937500 * 640; time = 0.3133s; samplesPerSecond = 2043.0
+MPI Rank 1: 05/03/2016 14:23:39:  Epoch[ 1 of 4]-Minibatch[ 231- 240, 75.00%]: CrossEntropyWithSoftmax = 2.47301309 * 640; EvalErrorPrediction = 0.64218750 * 640; time = 0.3129s; samplesPerSecond = 2045.1
+MPI Rank 1: 05/03/2016 14:23:39:  Epoch[ 1 of 4]-Minibatch[ 241- 250, 78.13%]: CrossEntropyWithSoftmax = 2.42748799 * 640; EvalErrorPrediction = 0.61250000 * 640; time = 0.3132s; samplesPerSecond = 2043.6
+MPI Rank 1: 05/03/2016 14:23:40:  Epoch[ 1 of 4]-Minibatch[ 251- 260, 81.25%]: CrossEntropyWithSoftmax = 2.42204482 * 640; EvalErrorPrediction = 0.62500000 * 640; time = 0.3131s; samplesPerSecond = 2044.0
+MPI Rank 1: 05/03/2016 14:23:40:  Epoch[ 1 of 4]-Minibatch[ 261- 270, 84.38%]: CrossEntropyWithSoftmax = 2.17342812 * 640; EvalErrorPrediction = 0.56718750 * 640; time = 0.3129s; samplesPerSecond = 2045.4
+MPI Rank 1: 05/03/2016 14:23:40:  Epoch[ 1 of 4]-Minibatch[ 271- 280, 87.50%]: CrossEntropyWithSoftmax = 2.31290374 * 640; EvalErrorPrediction = 0.62968750 * 640; time = 0.3126s; samplesPerSecond = 2047.6
+MPI Rank 1: 05/03/2016 14:23:41:  Epoch[ 1 of 4]-Minibatch[ 281- 290, 90.63%]: CrossEntropyWithSoftmax = 2.26008782 * 640; EvalErrorPrediction = 0.60312500 * 640; time = 0.2931s; samplesPerSecond = 2183.8
+MPI Rank 1: 05/03/2016 14:23:41:  Epoch[ 1 of 4]-Minibatch[ 291- 300, 93.75%]: CrossEntropyWithSoftmax = 2.15763314 * 640; EvalErrorPrediction = 0.57968750 * 640; time = 0.3232s; samplesPerSecond = 1980.3
+MPI Rank 1: 05/03/2016 14:23:41:  Epoch[ 1 of 4]-Minibatch[ 301- 310, 96.88%]: CrossEntropyWithSoftmax = 2.23496000 * 640; EvalErrorPrediction = 0.59531250 * 640; time = 0.3134s; samplesPerSecond = 2042.1
+MPI Rank 1: 05/03/2016 14:23:41:  Epoch[ 1 of 4]-Minibatch[ 311- 320, 100.00%]: CrossEntropyWithSoftmax = 2.25712791 * 640; EvalErrorPrediction = 0.61406250 * 640; time = 0.3126s; samplesPerSecond = 2047.2
+MPI Rank 1: 05/03/2016 14:23:41: Finished Epoch[ 1 of 4]: [Training] CrossEntropyWithSoftmax = 3.00091203 * 20480; EvalErrorPrediction = 0.72744141 * 20480; totalSamplesSeen = 20480; learningRatePerSample = 0.015625; epochTime=10.0363s
+MPI Rank 1: 
+MPI Rank 1: 05/03/2016 14:23:42: Starting Epoch 2: learning rate per sample = 0.001953  effective momentum = 0.656119  momentum as time constant = 607.5 samples
 MPI Rank 1: minibatchiterator: epoch 1: frames [20480..40960] (first utterance at frame 20480), data subset 1 of 3, with 1 datapasses
 MPI Rank 1: 
-<<<<<<< HEAD
 MPI Rank 1: 05/03/2016 14:23:42: Starting minibatch loop, DataParallelSGD training (MyRank = 1, NumNodes = 3, NumGradientBits = 64), BufferedAsyncGradientAggregation is ENABLED, distributed reading is ENABLED.
 MPI Rank 1: Actual gradient aggregation time: 0.029856
 MPI Rank 1: Async gradient aggregation wait time: 0.018468
 MPI Rank 1: Actual gradient aggregation time: 0.040457
-MPI Rank 1: 05/03/2016 14:23:42:  Epoch[ 2 of 4]-Minibatch[   1-  10, 12.50%]: CrossEntropyWithSoftmax = 2.12914686 * 2304; EvalClassificationError = 0.57855903 * 2304; time = 0.4917s; samplesPerSecond = 4685.5
+MPI Rank 1: 05/03/2016 14:23:42:  Epoch[ 2 of 4]-Minibatch[   1-  10, 12.50%]: CrossEntropyWithSoftmax = 2.12914686 * 2304; EvalErrorPrediction = 0.57855903 * 2304; time = 0.4917s; samplesPerSecond = 4685.5
 MPI Rank 1: Async gradient aggregation wait time: 0.023229
 MPI Rank 1: Actual gradient aggregation time: 0.048624
 MPI Rank 1: Async gradient aggregation wait time: 0.007096
 MPI Rank 1: Actual gradient aggregation time: 0.047263
-MPI Rank 1: 05/03/2016 14:23:43:  Epoch[ 2 of 4]-Minibatch[  11-  20, 25.00%]: CrossEntropyWithSoftmax = 2.11816271 * 2560; EvalClassificationError = 0.59179688 * 2560; time = 0.4875s; samplesPerSecond = 5251.6
+MPI Rank 1: 05/03/2016 14:23:43:  Epoch[ 2 of 4]-Minibatch[  11-  20, 25.00%]: CrossEntropyWithSoftmax = 2.11816271 * 2560; EvalErrorPrediction = 0.59179688 * 2560; time = 0.4875s; samplesPerSecond = 5251.6
 MPI Rank 1: Async gradient aggregation wait time: 0.006759
 MPI Rank 1: Actual gradient aggregation time: 0.016593
 MPI Rank 1: Async gradient aggregation wait time: 0.025889
 MPI Rank 1: Actual gradient aggregation time: 0.046405
-MPI Rank 1: 05/03/2016 14:23:43:  Epoch[ 2 of 4]-Minibatch[  21-  30, 37.50%]: CrossEntropyWithSoftmax = 2.18355731 * 2560; EvalClassificationError = 0.58359375 * 2560; time = 0.4941s; samplesPerSecond = 5180.7
+MPI Rank 1: 05/03/2016 14:23:43:  Epoch[ 2 of 4]-Minibatch[  21-  30, 37.50%]: CrossEntropyWithSoftmax = 2.18355731 * 2560; EvalErrorPrediction = 0.58359375 * 2560; time = 0.4941s; samplesPerSecond = 5180.7
 MPI Rank 1: Async gradient aggregation wait time: 0.008492
 MPI Rank 1: Actual gradient aggregation time: 0.04827
 MPI Rank 1: Async gradient aggregation wait time: 0.010224
 MPI Rank 1: Actual gradient aggregation time: 0.046228
-MPI Rank 1: 05/03/2016 14:23:44:  Epoch[ 2 of 4]-Minibatch[  31-  40, 50.00%]: CrossEntropyWithSoftmax = 2.10557335 * 2560; EvalClassificationError = 0.57812500 * 2560; time = 0.5036s; samplesPerSecond = 5083.8
+MPI Rank 1: 05/03/2016 14:23:44:  Epoch[ 2 of 4]-Minibatch[  31-  40, 50.00%]: CrossEntropyWithSoftmax = 2.10557335 * 2560; EvalErrorPrediction = 0.57812500 * 2560; time = 0.5036s; samplesPerSecond = 5083.8
 MPI Rank 1: Async gradient aggregation wait time: 0.00867
 MPI Rank 1: Actual gradient aggregation time: 0.045611
 MPI Rank 1: Async gradient aggregation wait time: 0.008816
 MPI Rank 1: Actual gradient aggregation time: 0.046453
-MPI Rank 1: 05/03/2016 14:23:44:  Epoch[ 2 of 4]-Minibatch[  41-  50, 62.50%]: CrossEntropyWithSoftmax = 2.01391880 * 2560; EvalClassificationError = 0.55312500 * 2560; time = 0.4964s; samplesPerSecond = 5156.8
+MPI Rank 1: 05/03/2016 14:23:44:  Epoch[ 2 of 4]-Minibatch[  41-  50, 62.50%]: CrossEntropyWithSoftmax = 2.01391880 * 2560; EvalErrorPrediction = 0.55312500 * 2560; time = 0.4964s; samplesPerSecond = 5156.8
 MPI Rank 1: Async gradient aggregation wait time: 0.008117
 MPI Rank 1: Actual gradient aggregation time: 0.013697
 MPI Rank 1: Async gradient aggregation wait time: 0.006658
 MPI Rank 1: Actual gradient aggregation time: 0.0462
-MPI Rank 1: 05/03/2016 14:23:44:  Epoch[ 2 of 4]-Minibatch[  51-  60, 75.00%]: CrossEntropyWithSoftmax = 2.05221236 * 2560; EvalClassificationError = 0.57148438 * 2560; time = 0.4928s; samplesPerSecond = 5194.7
+MPI Rank 1: 05/03/2016 14:23:44:  Epoch[ 2 of 4]-Minibatch[  51-  60, 75.00%]: CrossEntropyWithSoftmax = 2.05221236 * 2560; EvalErrorPrediction = 0.57148438 * 2560; time = 0.4928s; samplesPerSecond = 5194.7
 MPI Rank 1: Async gradient aggregation wait time: 0.010357
 MPI Rank 1: Actual gradient aggregation time: 0.044522
 MPI Rank 1: Async gradient aggregation wait time: 0.018601
 MPI Rank 1: Actual gradient aggregation time: 0.049578
-MPI Rank 1: 05/03/2016 14:23:45:  Epoch[ 2 of 4]-Minibatch[  61-  70, 87.50%]: CrossEntropyWithSoftmax = 2.11613999 * 2560; EvalClassificationError = 0.56562500 * 2560; time = 0.4973s; samplesPerSecond = 5148.0
+MPI Rank 1: 05/03/2016 14:23:45:  Epoch[ 2 of 4]-Minibatch[  61-  70, 87.50%]: CrossEntropyWithSoftmax = 2.11613999 * 2560; EvalErrorPrediction = 0.56562500 * 2560; time = 0.4973s; samplesPerSecond = 5148.0
 MPI Rank 1: Async gradient aggregation wait time: 0.008843
 MPI Rank 1: Actual gradient aggregation time: 0.048819
 MPI Rank 1: Async gradient aggregation wait time: 0.010676
 MPI Rank 1: Actual gradient aggregation time: 0.045988
-MPI Rank 1: 05/03/2016 14:23:46:  Epoch[ 2 of 4]-Minibatch[  71-  80, 100.00%]: CrossEntropyWithSoftmax = 2.06152980 * 2560; EvalClassificationError = 0.57421875 * 2560; time = 0.5100s; samplesPerSecond = 5019.6
+MPI Rank 1: 05/03/2016 14:23:46:  Epoch[ 2 of 4]-Minibatch[  71-  80, 100.00%]: CrossEntropyWithSoftmax = 2.06152980 * 2560; EvalErrorPrediction = 0.57421875 * 2560; time = 0.5100s; samplesPerSecond = 5019.6
 MPI Rank 1: Async gradient aggregation wait time: 0.009308
 MPI Rank 1: Actual gradient aggregation time: 0.013104
-MPI Rank 1: 05/03/2016 14:23:46: Finished Epoch[ 2 of 4]: [Training] CrossEntropyWithSoftmax = 2.09738685 * 20480; EvalClassificationError = 0.57431641 * 20480; totalSamplesSeen = 40960; learningRatePerSample = 0.001953125; epochTime=4.0017s
-=======
-MPI Rank 1: 08/16/2016 03:04:21: Starting minibatch loop, DataParallelSGD training (MyRank = 1, NumNodes = 3, NumGradientBits = 64), BufferedAsyncGradientAggregation is ENABLED, distributed reading is ENABLED.
-MPI Rank 1: Actual gradient aggregation time: 0.020729
-MPI Rank 1: Async gradient aggregation wait time: 0.009212
-MPI Rank 1: Actual gradient aggregation time: 0.025214
-MPI Rank 1: 08/16/2016 03:04:21:  Epoch[ 2 of 4]-Minibatch[   1-  10, 12.50%]: CrossEntropyWithSoftmax = 2.18586881 * 2304; EvalErrorPrediction = 0.58029514 * 2304; time = 0.2425s; samplesPerSecond = 9499.3
-MPI Rank 1: Async gradient aggregation wait time: 0.007698
-MPI Rank 1: Actual gradient aggregation time: 0.026004
-MPI Rank 1: Async gradient aggregation wait time: 0.004755
-MPI Rank 1: Actual gradient aggregation time: 0.027675
-MPI Rank 1: 08/16/2016 03:04:22:  Epoch[ 2 of 4]-Minibatch[  11-  20, 25.00%]: CrossEntropyWithSoftmax = 2.21453123 * 2560; EvalErrorPrediction = 0.59101563 * 2560; time = 0.2392s; samplesPerSecond = 10701.1
-MPI Rank 1: Async gradient aggregation wait time: 0.011416
-MPI Rank 1: Actual gradient aggregation time: 0.02323
-MPI Rank 1: Async gradient aggregation wait time: 0.006917
-MPI Rank 1: Actual gradient aggregation time: 0.022934
-MPI Rank 1: 08/16/2016 03:04:22:  Epoch[ 2 of 4]-Minibatch[  21-  30, 37.50%]: CrossEntropyWithSoftmax = 2.23428937 * 2560; EvalErrorPrediction = 0.59843750 * 2560; time = 0.2449s; samplesPerSecond = 10453.7
-MPI Rank 1: Async gradient aggregation wait time: 0.004566
-MPI Rank 1: Actual gradient aggregation time: 0.023535
-MPI Rank 1: Async gradient aggregation wait time: 0.005357
-MPI Rank 1: Actual gradient aggregation time: 0.0244
-MPI Rank 1: 08/16/2016 03:04:22:  Epoch[ 2 of 4]-Minibatch[  31-  40, 50.00%]: CrossEntropyWithSoftmax = 2.22238576 * 2560; EvalErrorPrediction = 0.59609375 * 2560; time = 0.2437s; samplesPerSecond = 10505.2
-MPI Rank 1: Async gradient aggregation wait time: 0.005284
-MPI Rank 1: Actual gradient aggregation time: 0.023907
-MPI Rank 1: Async gradient aggregation wait time: 0.006948
-MPI Rank 1: Actual gradient aggregation time: 0.023374
-MPI Rank 1: 08/16/2016 03:04:22:  Epoch[ 2 of 4]-Minibatch[  41-  50, 62.50%]: CrossEntropyWithSoftmax = 2.17945944 * 2560; EvalErrorPrediction = 0.58632812 * 2560; time = 0.2395s; samplesPerSecond = 10690.0
-MPI Rank 1: Async gradient aggregation wait time: 0.009502
-MPI Rank 1: Actual gradient aggregation time: 0.024024
-MPI Rank 1: Async gradient aggregation wait time: 0.004109
-MPI Rank 1: Actual gradient aggregation time: 0.028062
-MPI Rank 1: 08/16/2016 03:04:23:  Epoch[ 2 of 4]-Minibatch[  51-  60, 75.00%]: CrossEntropyWithSoftmax = 2.13880131 * 2560; EvalErrorPrediction = 0.58164063 * 2560; time = 0.2342s; samplesPerSecond = 10930.4
-MPI Rank 1: Async gradient aggregation wait time: 0.006357
-MPI Rank 1: Actual gradient aggregation time: 0.023074
-MPI Rank 1: Async gradient aggregation wait time: 0.006199
-MPI Rank 1: Actual gradient aggregation time: 0.023349
-MPI Rank 1: 08/16/2016 03:04:23:  Epoch[ 2 of 4]-Minibatch[  61-  70, 87.50%]: CrossEntropyWithSoftmax = 2.12741612 * 2560; EvalErrorPrediction = 0.57031250 * 2560; time = 0.2466s; samplesPerSecond = 10379.1
-MPI Rank 1: Async gradient aggregation wait time: 0.006286
-MPI Rank 1: Actual gradient aggregation time: 0.024889
-MPI Rank 1: Async gradient aggregation wait time: 0.004473
-MPI Rank 1: Actual gradient aggregation time: 0.023886
-MPI Rank 1: 08/16/2016 03:04:23:  Epoch[ 2 of 4]-Minibatch[  71-  80, 100.00%]: CrossEntropyWithSoftmax = 2.09486743 * 2560; EvalErrorPrediction = 0.58242187 * 2560; time = 0.2423s; samplesPerSecond = 10563.5
-MPI Rank 1: Async gradient aggregation wait time: 0.00911
-MPI Rank 1: Actual gradient aggregation time: 0.009992
-MPI Rank 1: 08/16/2016 03:04:23: Finished Epoch[ 2 of 4]: [Training] CrossEntropyWithSoftmax = 2.17271296 * 20480; EvalErrorPrediction = 0.58520508 * 20480; totalSamplesSeen = 40960; learningRatePerSample = 0.001953125; epochTime=1.9599s
->>>>>>> 8493f118
-MPI Rank 1: 
-MPI Rank 1: 08/16/2016 03:04:23: Starting Epoch 3: learning rate per sample = 0.000098  effective momentum = 0.656119  momentum as time constant = 2429.9 samples
+MPI Rank 1: 05/03/2016 14:23:46: Finished Epoch[ 2 of 4]: [Training] CrossEntropyWithSoftmax = 2.09738685 * 20480; EvalErrorPrediction = 0.57431641 * 20480; totalSamplesSeen = 40960; learningRatePerSample = 0.001953125; epochTime=4.0017s
+MPI Rank 1: 
+MPI Rank 1: 05/03/2016 14:23:46: Starting Epoch 3: learning rate per sample = 0.000098  effective momentum = 0.656119  momentum as time constant = 2429.9 samples
 MPI Rank 1: minibatchiterator: epoch 2: frames [40960..61440] (first utterance at frame 40960), data subset 1 of 3, with 1 datapasses
 MPI Rank 1: 
-<<<<<<< HEAD
 MPI Rank 1: 05/03/2016 14:23:46: Starting minibatch loop, DataParallelSGD training (MyRank = 1, NumNodes = 3, NumGradientBits = 64), BufferedAsyncGradientAggregation is ENABLED, distributed reading is ENABLED.
 MPI Rank 1: Async gradient aggregation wait time: 0.003155
 MPI Rank 1: Actual gradient aggregation time: 0.184961
 MPI Rank 1: Async gradient aggregation wait time: 0.01729
 MPI Rank 1: Actual gradient aggregation time: 0.134899
-MPI Rank 1: 05/03/2016 14:23:47:  Epoch[ 3 of 4]-Minibatch[   1-  10, 50.00%]: CrossEntropyWithSoftmax = 2.04847812 * 9216; EvalClassificationError = 0.54014757 * 9216; time = 1.5424s; samplesPerSecond = 5974.9
+MPI Rank 1: 05/03/2016 14:23:47:  Epoch[ 3 of 4]-Minibatch[   1-  10, 50.00%]: CrossEntropyWithSoftmax = 2.04847812 * 9216; EvalErrorPrediction = 0.54014757 * 9216; time = 1.5424s; samplesPerSecond = 5974.9
 MPI Rank 1: Async gradient aggregation wait time: 0.000428
 MPI Rank 1: Actual gradient aggregation time: 0.152197
 MPI Rank 1: Async gradient aggregation wait time: 0.045728
 MPI Rank 1: Actual gradient aggregation time: 0.147409
-MPI Rank 1: 05/03/2016 14:23:49:  Epoch[ 3 of 4]-Minibatch[  11-  20, 100.00%]: CrossEntropyWithSoftmax = 1.94481165 * 10240; EvalClassificationError = 0.52617187 * 10240; time = 1.7164s; samplesPerSecond = 5966.1
-MPI Rank 1: 05/03/2016 14:23:49: Finished Epoch[ 3 of 4]: [Training] CrossEntropyWithSoftmax = 1.98968082 * 20480; EvalClassificationError = 0.53188477 * 20480; totalSamplesSeen = 61440; learningRatePerSample = 9.7656251e-005; epochTime=3.28687s
-=======
-MPI Rank 1: 08/16/2016 03:04:23: Starting minibatch loop, DataParallelSGD training (MyRank = 1, NumNodes = 3, NumGradientBits = 64), BufferedAsyncGradientAggregation is ENABLED, distributed reading is ENABLED.
-MPI Rank 1: Async gradient aggregation wait time: 0.061455
-MPI Rank 1: Actual gradient aggregation time: 0.070776
-MPI Rank 1: Async gradient aggregation wait time: 0.04993
-MPI Rank 1: Actual gradient aggregation time: 0.071555
-MPI Rank 1: 08/16/2016 03:04:24:  Epoch[ 3 of 4]-Minibatch[   1-  10, 50.00%]: CrossEntropyWithSoftmax = 2.17281503 * 9216; EvalErrorPrediction = 0.55924479 * 9216; time = 0.7198s; samplesPerSecond = 12803.0
-MPI Rank 1: Async gradient aggregation wait time: 0.004585
-MPI Rank 1: Actual gradient aggregation time: 0.069929
-MPI Rank 1: Async gradient aggregation wait time: 0.002329
-MPI Rank 1: Actual gradient aggregation time: 0.053394
-MPI Rank 1: 08/16/2016 03:04:25:  Epoch[ 3 of 4]-Minibatch[  11-  20, 100.00%]: CrossEntropyWithSoftmax = 2.02446206 * 10240; EvalErrorPrediction = 0.55722656 * 10240; time = 0.7150s; samplesPerSecond = 14321.6
-MPI Rank 1: 08/16/2016 03:04:25: Finished Epoch[ 3 of 4]: [Training] CrossEntropyWithSoftmax = 2.09074709 * 20480; EvalErrorPrediction = 0.55820313 * 20480; totalSamplesSeen = 61440; learningRatePerSample = 9.7656251e-005; epochTime=1.46021s
->>>>>>> 8493f118
-MPI Rank 1: 
-MPI Rank 1: 08/16/2016 03:04:25: Starting Epoch 4: learning rate per sample = 0.000098  effective momentum = 0.656119  momentum as time constant = 2429.9 samples
+MPI Rank 1: 05/03/2016 14:23:49:  Epoch[ 3 of 4]-Minibatch[  11-  20, 100.00%]: CrossEntropyWithSoftmax = 1.94481165 * 10240; EvalErrorPrediction = 0.52617187 * 10240; time = 1.7164s; samplesPerSecond = 5966.1
+MPI Rank 1: 05/03/2016 14:23:49: Finished Epoch[ 3 of 4]: [Training] CrossEntropyWithSoftmax = 1.98968082 * 20480; EvalErrorPrediction = 0.53188477 * 20480; totalSamplesSeen = 61440; learningRatePerSample = 9.7656251e-005; epochTime=3.28687s
+MPI Rank 1: 
+MPI Rank 1: 05/03/2016 14:23:49: Starting Epoch 4: learning rate per sample = 0.000098  effective momentum = 0.656119  momentum as time constant = 2429.9 samples
 MPI Rank 1: minibatchiterator: epoch 3: frames [61440..81920] (first utterance at frame 61440), data subset 1 of 3, with 1 datapasses
 MPI Rank 1: 
-<<<<<<< HEAD
 MPI Rank 1: 05/03/2016 14:23:49: Starting minibatch loop, DataParallelSGD training (MyRank = 1, NumNodes = 3, NumGradientBits = 64), BufferedAsyncGradientAggregation is ENABLED, distributed reading is ENABLED.
 MPI Rank 1: Async gradient aggregation wait time: 0.042599
 MPI Rank 1: Actual gradient aggregation time: 0.008818
 MPI Rank 1: Async gradient aggregation wait time: 0.008841
 MPI Rank 1: Actual gradient aggregation time: 0.039603
-MPI Rank 1: 05/03/2016 14:23:50:  Epoch[ 4 of 4]-Minibatch[   1-  10, 50.00%]: CrossEntropyWithSoftmax = 1.89065735 * 9216; EvalClassificationError = 0.51736111 * 9216; time = 1.4884s; samplesPerSecond = 6192.0
+MPI Rank 1: 05/03/2016 14:23:50:  Epoch[ 4 of 4]-Minibatch[   1-  10, 50.00%]: CrossEntropyWithSoftmax = 1.89065735 * 9216; EvalErrorPrediction = 0.51736111 * 9216; time = 1.4884s; samplesPerSecond = 6192.0
 MPI Rank 1: Async gradient aggregation wait time: 0.011112
 MPI Rank 1: Actual gradient aggregation time: 0.120284
 MPI Rank 1: Async gradient aggregation wait time: 0.028091
 MPI Rank 1: Actual gradient aggregation time: 0.113305
-MPI Rank 1: 05/03/2016 14:23:52:  Epoch[ 4 of 4]-Minibatch[  11-  20, 100.00%]: CrossEntropyWithSoftmax = 1.87529986 * 10240; EvalClassificationError = 0.51201172 * 10240; time = 1.5619s; samplesPerSecond = 6555.9
+MPI Rank 1: 05/03/2016 14:23:52:  Epoch[ 4 of 4]-Minibatch[  11-  20, 100.00%]: CrossEntropyWithSoftmax = 1.87529986 * 10240; EvalErrorPrediction = 0.51201172 * 10240; time = 1.5619s; samplesPerSecond = 6555.9
 MPI Rank 1: Async gradient aggregation wait time: 0.013569
-MPI Rank 1: 05/03/2016 14:23:52: Finished Epoch[ 4 of 4]: [Training] CrossEntropyWithSoftmax = 1.88285599 * 20480; EvalClassificationError = 0.51445312 * 20480; totalSamplesSeen = 81920; learningRatePerSample = 9.7656251e-005; epochTime=3.10476s
+MPI Rank 1: 05/03/2016 14:23:52: Finished Epoch[ 4 of 4]: [Training] CrossEntropyWithSoftmax = 1.88285599 * 20480; EvalErrorPrediction = 0.51445312 * 20480; totalSamplesSeen = 81920; learningRatePerSample = 9.7656251e-005; epochTime=3.10476s
 MPI Rank 1: 05/03/2016 14:23:52: CNTKCommandTrainEnd: speechTrain
-=======
-MPI Rank 1: 08/16/2016 03:04:25: Starting minibatch loop, DataParallelSGD training (MyRank = 1, NumNodes = 3, NumGradientBits = 64), BufferedAsyncGradientAggregation is ENABLED, distributed reading is ENABLED.
-MPI Rank 1: Async gradient aggregation wait time: 0.006886
-MPI Rank 1: Actual gradient aggregation time: 0.071953
-MPI Rank 1: Async gradient aggregation wait time: 0.012085
-MPI Rank 1: Actual gradient aggregation time: 0.069686
-MPI Rank 1: 08/16/2016 03:04:25:  Epoch[ 4 of 4]-Minibatch[   1-  10, 50.00%]: CrossEntropyWithSoftmax = 1.95451978 * 9216; EvalErrorPrediction = 0.52962240 * 9216; time = 0.7025s; samplesPerSecond = 13118.8
-MPI Rank 1: Async gradient aggregation wait time: 0.002115
-MPI Rank 1: Actual gradient aggregation time: 0.07045
-MPI Rank 1: Async gradient aggregation wait time: 0.006221
-MPI Rank 1: Actual gradient aggregation time: 0.068297
-MPI Rank 1: 08/16/2016 03:04:26:  Epoch[ 4 of 4]-Minibatch[  11-  20, 100.00%]: CrossEntropyWithSoftmax = 1.95218466 * 10240; EvalErrorPrediction = 0.52802734 * 10240; time = 0.7012s; samplesPerSecond = 14604.2
-MPI Rank 1: Async gradient aggregation wait time: 0.009506
-MPI Rank 1: 08/16/2016 03:04:26: Finished Epoch[ 4 of 4]: [Training] CrossEntropyWithSoftmax = 1.95485031 * 20480; EvalErrorPrediction = 0.52915039 * 20480; totalSamplesSeen = 81920; learningRatePerSample = 9.7656251e-005; epochTime=1.42827s
-MPI Rank 1: 08/16/2016 03:04:26: CNTKCommandTrainEnd: speechTrain
->>>>>>> 8493f118
-MPI Rank 1: 
-MPI Rank 1: 08/16/2016 03:04:26: Action "train" complete.
-MPI Rank 1: 
-MPI Rank 1: 08/16/2016 03:04:26: __COMPLETED__
-MPI Rank 1: ~MPIWrapper
-MPI Rank 2: 08/16/2016 03:04:11: Redirecting stderr to file C:\Users\svcphil\AppData\Local\Temp\cntk-test-20160816030157.855216\Speech\DNN_ParallelNoQuantizationBufferedAsyncGradientAggregation@release_gpu/stderr_speechTrain.logrank2
-MPI Rank 2: 08/16/2016 03:04:11: -------------------------------------------------------------------
-MPI Rank 2: 08/16/2016 03:04:11: Build info: 
-MPI Rank 2: 
-MPI Rank 2: 08/16/2016 03:04:11: 		Built time: Aug 16 2016 02:54:53
-MPI Rank 2: 08/16/2016 03:04:11: 		Last modified date: Fri Aug 12 05:31:21 2016
-MPI Rank 2: 08/16/2016 03:04:11: 		Build type: Release
-MPI Rank 2: 08/16/2016 03:04:11: 		Build target: GPU
-MPI Rank 2: 08/16/2016 03:04:11: 		With 1bit-SGD: no
-MPI Rank 2: 08/16/2016 03:04:11: 		Math lib: mkl
-MPI Rank 2: 08/16/2016 03:04:11: 		CUDA_PATH: C:\Program Files\NVIDIA GPU Computing Toolkit\CUDA\v7.5
-MPI Rank 2: 08/16/2016 03:04:11: 		CUB_PATH: c:\src\cub-1.4.1
-MPI Rank 2: 08/16/2016 03:04:11: 		CUDNN_PATH: c:\NVIDIA\cudnn-4.0\cuda
-MPI Rank 2: 08/16/2016 03:04:11: 		Build Branch: HEAD
-MPI Rank 2: 08/16/2016 03:04:11: 		Build SHA1: 026b1e772b963461e189f8f00aa7ed6951298f84
-MPI Rank 2: 08/16/2016 03:04:11: 		Built by svcphil on Philly-Pool3
-MPI Rank 2: 08/16/2016 03:04:11: 		Build Path: c:\Jenkins\workspace\CNTK-Build-Windows\Source\CNTK\
-MPI Rank 2: 08/16/2016 03:04:11: -------------------------------------------------------------------
-MPI Rank 2: 08/16/2016 03:04:11: -------------------------------------------------------------------
-MPI Rank 2: 08/16/2016 03:04:11: GPU info:
-MPI Rank 2: 
-MPI Rank 2: 08/16/2016 03:04:11: 		Device[0]: cores = 2496; computeCapability = 5.2; type = "Quadro M4000"; memory = 8192 MB
-MPI Rank 2: 08/16/2016 03:04:11: -------------------------------------------------------------------
-MPI Rank 2: 
-MPI Rank 2: 08/16/2016 03:04:11: Running on cntk-muc01 at 2016/08/16 03:04:11
-MPI Rank 2: 08/16/2016 03:04:11: Command line: 
-MPI Rank 2: C:\jenkins\workspace\CNTK-Test-Windows-W1\x64\release\cntk.exe  configFile=C:\jenkins\workspace\CNTK-Test-Windows-W1\Tests\EndToEndTests\Speech\DNN/cntk.cntk  currentDirectory=C:\jenkins\workspace\CNTK-Test-Windows-W1\Tests\EndToEndTests\Speech\Data  RunDir=C:\Users\svcphil\AppData\Local\Temp\cntk-test-20160816030157.855216\Speech\DNN_ParallelNoQuantizationBufferedAsyncGradientAggregation@release_gpu  DataDir=C:\jenkins\workspace\CNTK-Test-Windows-W1\Tests\EndToEndTests\Speech\Data  ConfigDir=C:\jenkins\workspace\CNTK-Test-Windows-W1\Tests\EndToEndTests\Speech\DNN  OutputDir=C:\Users\svcphil\AppData\Local\Temp\cntk-test-20160816030157.855216\Speech\DNN_ParallelNoQuantizationBufferedAsyncGradientAggregation@release_gpu  DeviceId=0  timestamping=true  numCPUThreads=2  precision=double  speechTrain=[SGD=[ParallelTrain=[DataParallelSGD=[gradientBits=64]]]]  speechTrain=[SGD=[ParallelTrain=[DataParallelSGD=[useBufferedAsyncGradientAggregation=true]]]]  speechTrain=[SGD=[ParallelTrain=[parallelizationStartEpoch=2]]]  speechTrain=[SGD=[maxEpochs=4]]  speechTrain=[SGD=[ParallelTrain=[syncPerfStats=5]]]  stderr=C:\Users\svcphil\AppData\Local\Temp\cntk-test-20160816030157.855216\Speech\DNN_ParallelNoQuantizationBufferedAsyncGradientAggregation@release_gpu/stderr
-MPI Rank 2: 
-MPI Rank 2: 
-MPI Rank 2: 
-MPI Rank 2: 08/16/2016 03:04:11: >>>>>>>>>>>>>>>>>>>> RAW CONFIG (VARIABLES NOT RESOLVED) >>>>>>>>>>>>>>>>>>>>
-MPI Rank 2: 08/16/2016 03:04:11: precision = "float"
+MPI Rank 1: 
+MPI Rank 1: 05/03/2016 14:23:52: Action "train" complete.
+MPI Rank 1: 
+MPI Rank 1: 05/03/2016 14:23:52: __COMPLETED__
+MPI Rank 2: 05/03/2016 14:23:26: Redirecting stderr to file C:\Users\svcphil\AppData\Local\Temp\cntk-test-20160503142201.423154\Speech\DNN_ParallelNoQuantizationBufferedAsyncGradientAggregation@release_gpu/stderr_speechTrain.logrank2
+MPI Rank 2: 05/03/2016 14:23:26: -------------------------------------------------------------------
+MPI Rank 2: 05/03/2016 14:23:26: Build info: 
+MPI Rank 2: 
+MPI Rank 2: 05/03/2016 14:23:26: 		Built time: May  3 2016 13:23:06
+MPI Rank 2: 05/03/2016 14:23:26: 		Last modified date: Mon Apr 18 00:00:12 2016
+MPI Rank 2: 05/03/2016 14:23:26: 		Build type: Release
+MPI Rank 2: 05/03/2016 14:23:26: 		Build target: GPU
+MPI Rank 2: 05/03/2016 14:23:26: 		With 1bit-SGD: no
+MPI Rank 2: 05/03/2016 14:23:26: 		CUDA_PATH: C:\Program Files\NVIDIA GPU Computing Toolkit\CUDA\v7.5
+MPI Rank 2: 05/03/2016 14:23:26: 		CUB_PATH: C:\src\cub-1.4.1
+MPI Rank 2: 05/03/2016 14:23:26: 		CUDNN_PATH: c:\NVIDIA\cudnn-4.0\cuda
+MPI Rank 2: 05/03/2016 14:23:26: 		Build Branch: HEAD
+MPI Rank 2: 05/03/2016 14:23:26: 		Build SHA1: af96f7cce6c3c78a4f1e9315e061291c79360e12
+MPI Rank 2: 05/03/2016 14:23:26: 		Built by svcphil on LIANA-09-w
+MPI Rank 2: 05/03/2016 14:23:26: 		Build Path: c:\jenkins\workspace\CNTK-Build-Windows\Source\CNTK\
+MPI Rank 2: 05/03/2016 14:23:26: -------------------------------------------------------------------
+MPI Rank 2: 
+MPI Rank 2: 05/03/2016 14:23:26: Running on cntk-muc02 at 2016/05/03 14:23:26
+MPI Rank 2: 05/03/2016 14:23:26: Command line: 
+MPI Rank 2: C:\jenkins\workspace\CNTK-Test-Windows-W1\x64\release\cntk.exe  configFile=C:\jenkins\workspace\CNTK-Test-Windows-W1\Tests\EndToEndTests\Speech\DNN/cntk.cntk  currentDirectory=C:\jenkins\workspace\CNTK-Test-Windows-W1\Tests\EndToEndTests\Speech\Data  RunDir=C:\Users\svcphil\AppData\Local\Temp\cntk-test-20160503142201.423154\Speech\DNN_ParallelNoQuantizationBufferedAsyncGradientAggregation@release_gpu  DataDir=C:\jenkins\workspace\CNTK-Test-Windows-W1\Tests\EndToEndTests\Speech\Data  ConfigDir=C:\jenkins\workspace\CNTK-Test-Windows-W1\Tests\EndToEndTests\Speech\DNN  OutputDir=C:\Users\svcphil\AppData\Local\Temp\cntk-test-20160503142201.423154\Speech\DNN_ParallelNoQuantizationBufferedAsyncGradientAggregation@release_gpu  DeviceId=0  timestamping=true  numCPUThreads=1  precision=double  speechTrain=[SGD=[ParallelTrain=[DataParallelSGD=[gradientBits=64]]]]  speechTrain=[SGD=[ParallelTrain=[DataParallelSGD=[useBufferedAsyncGradientAggregation=true]]]]  speechTrain=[SGD=[ParallelTrain=[parallelizationStartEpoch=2]]]  speechTrain=[SGD=[maxEpochs=4]]  speechTrain=[SGD=[ParallelTrain=[syncPerfStats=5]]]  stderr=C:\Users\svcphil\AppData\Local\Temp\cntk-test-20160503142201.423154\Speech\DNN_ParallelNoQuantizationBufferedAsyncGradientAggregation@release_gpu/stderr
+MPI Rank 2: 
+MPI Rank 2: 
+MPI Rank 2: 
+MPI Rank 2: 05/03/2016 14:23:26: >>>>>>>>>>>>>>>>>>>> RAW CONFIG (VARIABLES NOT RESOLVED) >>>>>>>>>>>>>>>>>>>>
+MPI Rank 2: 05/03/2016 14:23:26: precision = "float"
 MPI Rank 2: command = speechTrain
 MPI Rank 2: deviceId = $DeviceId$
 MPI Rank 2: parallelTrain = true
@@ -1663,7 +1321,7 @@
 MPI Rank 2:     SimpleNetworkBuilder = [
 MPI Rank 2:         layerSizes = 363:512:512:132
 MPI Rank 2:         trainingCriterion = "CrossEntropyWithSoftmax"
-MPI Rank 2:         evalCriterion = "ClassificationError"
+MPI Rank 2:         evalCriterion = "ErrorPrediction"
 MPI Rank 2:         layerTypes = "Sigmoid"
 MPI Rank 2:         initValueScale = 1.0
 MPI Rank 2:         applyMeanVarNorm = true
@@ -1689,7 +1347,7 @@
 MPI Rank 2:              then CrossEntropyWithSoftmax(labels, outZ, tag='criterion')
 MPI Rank 2:              else Fail('unknown trainingCriterion ' + trainingCriterion)
 MPI Rank 2:         Err = if evalCriterion == 'Err' then
-MPI Rank 2:               ClassificationError(labels, outZ, tag='evaluation')
+MPI Rank 2:               ErrorPrediction(labels, outZ, tag='evaluation')
 MPI Rank 2:               else Fail('unknown evalCriterion ' + evalCriterion)
 MPI Rank 2:         logPrior = LogPrior(labels)
 MPI Rank 2:         // TODO: how to add a tag to an infix operation?
@@ -1727,7 +1385,6 @@
 MPI Rank 2:         miniBatchMode = "partial"
 MPI Rank 2:         randomize = "auto"
 MPI Rank 2:         verbosity = 0
-MPI Rank 2:         useMersenneTwisterRand=true
 MPI Rank 2:         features = [
 MPI Rank 2:             dim = 363
 MPI Rank 2:             type = "real"
@@ -1742,37 +1399,37 @@
 MPI Rank 2:     ]
 MPI Rank 2: ]
 MPI Rank 2: currentDirectory=C:\jenkins\workspace\CNTK-Test-Windows-W1\Tests\EndToEndTests\Speech\Data
-MPI Rank 2: RunDir=C:\Users\svcphil\AppData\Local\Temp\cntk-test-20160816030157.855216\Speech\DNN_ParallelNoQuantizationBufferedAsyncGradientAggregation@release_gpu
+MPI Rank 2: RunDir=C:\Users\svcphil\AppData\Local\Temp\cntk-test-20160503142201.423154\Speech\DNN_ParallelNoQuantizationBufferedAsyncGradientAggregation@release_gpu
 MPI Rank 2: DataDir=C:\jenkins\workspace\CNTK-Test-Windows-W1\Tests\EndToEndTests\Speech\Data
 MPI Rank 2: ConfigDir=C:\jenkins\workspace\CNTK-Test-Windows-W1\Tests\EndToEndTests\Speech\DNN
-MPI Rank 2: OutputDir=C:\Users\svcphil\AppData\Local\Temp\cntk-test-20160816030157.855216\Speech\DNN_ParallelNoQuantizationBufferedAsyncGradientAggregation@release_gpu
+MPI Rank 2: OutputDir=C:\Users\svcphil\AppData\Local\Temp\cntk-test-20160503142201.423154\Speech\DNN_ParallelNoQuantizationBufferedAsyncGradientAggregation@release_gpu
 MPI Rank 2: DeviceId=0
 MPI Rank 2: timestamping=true
-MPI Rank 2: numCPUThreads=2
+MPI Rank 2: numCPUThreads=1
 MPI Rank 2: precision=double
 MPI Rank 2: speechTrain=[SGD=[ParallelTrain=[DataParallelSGD=[gradientBits=64]]]]
 MPI Rank 2: speechTrain=[SGD=[ParallelTrain=[DataParallelSGD=[useBufferedAsyncGradientAggregation=true]]]]
 MPI Rank 2: speechTrain=[SGD=[ParallelTrain=[parallelizationStartEpoch=2]]]
 MPI Rank 2: speechTrain=[SGD=[maxEpochs=4]]
 MPI Rank 2: speechTrain=[SGD=[ParallelTrain=[syncPerfStats=5]]]
-MPI Rank 2: stderr=C:\Users\svcphil\AppData\Local\Temp\cntk-test-20160816030157.855216\Speech\DNN_ParallelNoQuantizationBufferedAsyncGradientAggregation@release_gpu/stderr
-MPI Rank 2: 
-MPI Rank 2: 08/16/2016 03:04:11: <<<<<<<<<<<<<<<<<<<< RAW CONFIG (VARIABLES NOT RESOLVED)  <<<<<<<<<<<<<<<<<<<<
-MPI Rank 2: 
-MPI Rank 2: 08/16/2016 03:04:11: >>>>>>>>>>>>>>>>>>>> RAW CONFIG WITH ALL VARIABLES RESOLVED >>>>>>>>>>>>>>>>>>>>
-MPI Rank 2: 08/16/2016 03:04:11: precision = "float"
+MPI Rank 2: stderr=C:\Users\svcphil\AppData\Local\Temp\cntk-test-20160503142201.423154\Speech\DNN_ParallelNoQuantizationBufferedAsyncGradientAggregation@release_gpu/stderr
+MPI Rank 2: 
+MPI Rank 2: 05/03/2016 14:23:26: <<<<<<<<<<<<<<<<<<<< RAW CONFIG (VARIABLES NOT RESOLVED)  <<<<<<<<<<<<<<<<<<<<
+MPI Rank 2: 
+MPI Rank 2: 05/03/2016 14:23:26: >>>>>>>>>>>>>>>>>>>> RAW CONFIG WITH ALL VARIABLES RESOLVED >>>>>>>>>>>>>>>>>>>>
+MPI Rank 2: 05/03/2016 14:23:26: precision = "float"
 MPI Rank 2: command = speechTrain
 MPI Rank 2: deviceId = 0
 MPI Rank 2: parallelTrain = true
 MPI Rank 2: speechTrain = [
 MPI Rank 2:     action = "train"
-MPI Rank 2:     modelPath = "C:\Users\svcphil\AppData\Local\Temp\cntk-test-20160816030157.855216\Speech\DNN_ParallelNoQuantizationBufferedAsyncGradientAggregation@release_gpu/models/cntkSpeech.dnn"
+MPI Rank 2:     modelPath = "C:\Users\svcphil\AppData\Local\Temp\cntk-test-20160503142201.423154\Speech\DNN_ParallelNoQuantizationBufferedAsyncGradientAggregation@release_gpu/models/cntkSpeech.dnn"
 MPI Rank 2:     deviceId = 0
 MPI Rank 2:     traceLevel = 1
 MPI Rank 2:     SimpleNetworkBuilder = [
 MPI Rank 2:         layerSizes = 363:512:512:132
 MPI Rank 2:         trainingCriterion = "CrossEntropyWithSoftmax"
-MPI Rank 2:         evalCriterion = "ClassificationError"
+MPI Rank 2:         evalCriterion = "ErrorPrediction"
 MPI Rank 2:         layerTypes = "Sigmoid"
 MPI Rank 2:         initValueScale = 1.0
 MPI Rank 2:         applyMeanVarNorm = true
@@ -1798,7 +1455,7 @@
 MPI Rank 2:              then CrossEntropyWithSoftmax(labels, outZ, tag='criterion')
 MPI Rank 2:              else Fail('unknown trainingCriterion ' + trainingCriterion)
 MPI Rank 2:         Err = if evalCriterion == 'Err' then
-MPI Rank 2:               ClassificationError(labels, outZ, tag='evaluation')
+MPI Rank 2:               ErrorPrediction(labels, outZ, tag='evaluation')
 MPI Rank 2:               else Fail('unknown evalCriterion ' + evalCriterion)
 MPI Rank 2:         logPrior = LogPrior(labels)
 MPI Rank 2:         // TODO: how to add a tag to an infix operation?
@@ -1836,7 +1493,6 @@
 MPI Rank 2:         miniBatchMode = "partial"
 MPI Rank 2:         randomize = "auto"
 MPI Rank 2:         verbosity = 0
-MPI Rank 2:         useMersenneTwisterRand=true
 MPI Rank 2:         features = [
 MPI Rank 2:             dim = 363
 MPI Rank 2:             type = "real"
@@ -1851,43 +1507,43 @@
 MPI Rank 2:     ]
 MPI Rank 2: ]
 MPI Rank 2: currentDirectory=C:\jenkins\workspace\CNTK-Test-Windows-W1\Tests\EndToEndTests\Speech\Data
-MPI Rank 2: RunDir=C:\Users\svcphil\AppData\Local\Temp\cntk-test-20160816030157.855216\Speech\DNN_ParallelNoQuantizationBufferedAsyncGradientAggregation@release_gpu
+MPI Rank 2: RunDir=C:\Users\svcphil\AppData\Local\Temp\cntk-test-20160503142201.423154\Speech\DNN_ParallelNoQuantizationBufferedAsyncGradientAggregation@release_gpu
 MPI Rank 2: DataDir=C:\jenkins\workspace\CNTK-Test-Windows-W1\Tests\EndToEndTests\Speech\Data
 MPI Rank 2: ConfigDir=C:\jenkins\workspace\CNTK-Test-Windows-W1\Tests\EndToEndTests\Speech\DNN
-MPI Rank 2: OutputDir=C:\Users\svcphil\AppData\Local\Temp\cntk-test-20160816030157.855216\Speech\DNN_ParallelNoQuantizationBufferedAsyncGradientAggregation@release_gpu
+MPI Rank 2: OutputDir=C:\Users\svcphil\AppData\Local\Temp\cntk-test-20160503142201.423154\Speech\DNN_ParallelNoQuantizationBufferedAsyncGradientAggregation@release_gpu
 MPI Rank 2: DeviceId=0
 MPI Rank 2: timestamping=true
-MPI Rank 2: numCPUThreads=2
+MPI Rank 2: numCPUThreads=1
 MPI Rank 2: precision=double
 MPI Rank 2: speechTrain=[SGD=[ParallelTrain=[DataParallelSGD=[gradientBits=64]]]]
 MPI Rank 2: speechTrain=[SGD=[ParallelTrain=[DataParallelSGD=[useBufferedAsyncGradientAggregation=true]]]]
 MPI Rank 2: speechTrain=[SGD=[ParallelTrain=[parallelizationStartEpoch=2]]]
 MPI Rank 2: speechTrain=[SGD=[maxEpochs=4]]
 MPI Rank 2: speechTrain=[SGD=[ParallelTrain=[syncPerfStats=5]]]
-MPI Rank 2: stderr=C:\Users\svcphil\AppData\Local\Temp\cntk-test-20160816030157.855216\Speech\DNN_ParallelNoQuantizationBufferedAsyncGradientAggregation@release_gpu/stderr
-MPI Rank 2: 
-MPI Rank 2: 08/16/2016 03:04:11: <<<<<<<<<<<<<<<<<<<< RAW CONFIG WITH ALL VARIABLES RESOLVED <<<<<<<<<<<<<<<<<<<<
-MPI Rank 2: 
-MPI Rank 2: 08/16/2016 03:04:11: >>>>>>>>>>>>>>>>>>>> PROCESSED CONFIG WITH ALL VARIABLES RESOLVED >>>>>>>>>>>>>>>>>>>>
+MPI Rank 2: stderr=C:\Users\svcphil\AppData\Local\Temp\cntk-test-20160503142201.423154\Speech\DNN_ParallelNoQuantizationBufferedAsyncGradientAggregation@release_gpu/stderr
+MPI Rank 2: 
+MPI Rank 2: 05/03/2016 14:23:26: <<<<<<<<<<<<<<<<<<<< RAW CONFIG WITH ALL VARIABLES RESOLVED <<<<<<<<<<<<<<<<<<<<
+MPI Rank 2: 
+MPI Rank 2: 05/03/2016 14:23:26: >>>>>>>>>>>>>>>>>>>> PROCESSED CONFIG WITH ALL VARIABLES RESOLVED >>>>>>>>>>>>>>>>>>>>
 MPI Rank 2: configparameters: cntk.cntk:command=speechTrain
 MPI Rank 2: configparameters: cntk.cntk:ConfigDir=C:\jenkins\workspace\CNTK-Test-Windows-W1\Tests\EndToEndTests\Speech\DNN
 MPI Rank 2: configparameters: cntk.cntk:currentDirectory=C:\jenkins\workspace\CNTK-Test-Windows-W1\Tests\EndToEndTests\Speech\Data
 MPI Rank 2: configparameters: cntk.cntk:DataDir=C:\jenkins\workspace\CNTK-Test-Windows-W1\Tests\EndToEndTests\Speech\Data
 MPI Rank 2: configparameters: cntk.cntk:deviceId=0
-MPI Rank 2: configparameters: cntk.cntk:numCPUThreads=2
-MPI Rank 2: configparameters: cntk.cntk:OutputDir=C:\Users\svcphil\AppData\Local\Temp\cntk-test-20160816030157.855216\Speech\DNN_ParallelNoQuantizationBufferedAsyncGradientAggregation@release_gpu
+MPI Rank 2: configparameters: cntk.cntk:numCPUThreads=1
+MPI Rank 2: configparameters: cntk.cntk:OutputDir=C:\Users\svcphil\AppData\Local\Temp\cntk-test-20160503142201.423154\Speech\DNN_ParallelNoQuantizationBufferedAsyncGradientAggregation@release_gpu
 MPI Rank 2: configparameters: cntk.cntk:parallelTrain=true
 MPI Rank 2: configparameters: cntk.cntk:precision=double
-MPI Rank 2: configparameters: cntk.cntk:RunDir=C:\Users\svcphil\AppData\Local\Temp\cntk-test-20160816030157.855216\Speech\DNN_ParallelNoQuantizationBufferedAsyncGradientAggregation@release_gpu
+MPI Rank 2: configparameters: cntk.cntk:RunDir=C:\Users\svcphil\AppData\Local\Temp\cntk-test-20160503142201.423154\Speech\DNN_ParallelNoQuantizationBufferedAsyncGradientAggregation@release_gpu
 MPI Rank 2: configparameters: cntk.cntk:speechTrain=[
 MPI Rank 2:     action = "train"
-MPI Rank 2:     modelPath = "C:\Users\svcphil\AppData\Local\Temp\cntk-test-20160816030157.855216\Speech\DNN_ParallelNoQuantizationBufferedAsyncGradientAggregation@release_gpu/models/cntkSpeech.dnn"
+MPI Rank 2:     modelPath = "C:\Users\svcphil\AppData\Local\Temp\cntk-test-20160503142201.423154\Speech\DNN_ParallelNoQuantizationBufferedAsyncGradientAggregation@release_gpu/models/cntkSpeech.dnn"
 MPI Rank 2:     deviceId = 0
 MPI Rank 2:     traceLevel = 1
 MPI Rank 2:     SimpleNetworkBuilder = [
 MPI Rank 2:         layerSizes = 363:512:512:132
 MPI Rank 2:         trainingCriterion = "CrossEntropyWithSoftmax"
-MPI Rank 2:         evalCriterion = "ClassificationError"
+MPI Rank 2:         evalCriterion = "ErrorPrediction"
 MPI Rank 2:         layerTypes = "Sigmoid"
 MPI Rank 2:         initValueScale = 1.0
 MPI Rank 2:         applyMeanVarNorm = true
@@ -1913,7 +1569,7 @@
 MPI Rank 2:              then CrossEntropyWithSoftmax(labels, outZ, tag='criterion')
 MPI Rank 2:              else Fail('unknown trainingCriterion ' + trainingCriterion)
 MPI Rank 2:         Err = if evalCriterion == 'Err' then
-MPI Rank 2:               ClassificationError(labels, outZ, tag='evaluation')
+MPI Rank 2:               ErrorPrediction(labels, outZ, tag='evaluation')
 MPI Rank 2:               else Fail('unknown evalCriterion ' + evalCriterion)
 MPI Rank 2:         logPrior = LogPrior(labels)
 MPI Rank 2:         // TODO: how to add a tag to an infix operation?
@@ -1951,7 +1607,6 @@
 MPI Rank 2:         miniBatchMode = "partial"
 MPI Rank 2:         randomize = "auto"
 MPI Rank 2:         verbosity = 0
-MPI Rank 2:         useMersenneTwisterRand=true
 MPI Rank 2:         features = [
 MPI Rank 2:             dim = 363
 MPI Rank 2:             type = "real"
@@ -1966,23 +1621,23 @@
 MPI Rank 2:     ]
 MPI Rank 2: ] [SGD=[ParallelTrain=[DataParallelSGD=[gradientBits=64]]]] [SGD=[ParallelTrain=[DataParallelSGD=[useBufferedAsyncGradientAggregation=true]]]] [SGD=[ParallelTrain=[parallelizationStartEpoch=2]]] [SGD=[maxEpochs=4]] [SGD=[ParallelTrain=[syncPerfStats=5]]]
 MPI Rank 2: 
-MPI Rank 2: configparameters: cntk.cntk:stderr=C:\Users\svcphil\AppData\Local\Temp\cntk-test-20160816030157.855216\Speech\DNN_ParallelNoQuantizationBufferedAsyncGradientAggregation@release_gpu/stderr
+MPI Rank 2: configparameters: cntk.cntk:stderr=C:\Users\svcphil\AppData\Local\Temp\cntk-test-20160503142201.423154\Speech\DNN_ParallelNoQuantizationBufferedAsyncGradientAggregation@release_gpu/stderr
 MPI Rank 2: configparameters: cntk.cntk:timestamping=true
-MPI Rank 2: 08/16/2016 03:04:11: <<<<<<<<<<<<<<<<<<<< PROCESSED CONFIG WITH ALL VARIABLES RESOLVED <<<<<<<<<<<<<<<<<<<<
-MPI Rank 2: 08/16/2016 03:04:11: Commands: speechTrain
-MPI Rank 2: 08/16/2016 03:04:11: Precision = "double"
-MPI Rank 2: 08/16/2016 03:04:11: Using 2 CPU threads.
-MPI Rank 2: 08/16/2016 03:04:11: CNTKModelPath: C:\Users\svcphil\AppData\Local\Temp\cntk-test-20160816030157.855216\Speech\DNN_ParallelNoQuantizationBufferedAsyncGradientAggregation@release_gpu/models/cntkSpeech.dnn
-MPI Rank 2: 08/16/2016 03:04:11: CNTKCommandTrainInfo: speechTrain : 4
-MPI Rank 2: 08/16/2016 03:04:11: CNTKCommandTrainInfo: CNTKNoMoreCommands_Total : 4
-MPI Rank 2: 
-MPI Rank 2: 08/16/2016 03:04:11: ##############################################################################
-MPI Rank 2: 08/16/2016 03:04:11: #                                                                            #
-MPI Rank 2: 08/16/2016 03:04:11: # Action "train"                                                             #
-MPI Rank 2: 08/16/2016 03:04:11: #                                                                            #
-MPI Rank 2: 08/16/2016 03:04:11: ##############################################################################
-MPI Rank 2: 
-MPI Rank 2: 08/16/2016 03:04:11: CNTKCommandTrainBegin: speechTrain
+MPI Rank 2: 05/03/2016 14:23:26: <<<<<<<<<<<<<<<<<<<< PROCESSED CONFIG WITH ALL VARIABLES RESOLVED <<<<<<<<<<<<<<<<<<<<
+MPI Rank 2: 05/03/2016 14:23:26: Commands: speechTrain
+MPI Rank 2: 05/03/2016 14:23:26: Precision = "double"
+MPI Rank 2: 05/03/2016 14:23:26: Using 1 CPU threads.
+MPI Rank 2: 05/03/2016 14:23:26: CNTKModelPath: C:\Users\svcphil\AppData\Local\Temp\cntk-test-20160503142201.423154\Speech\DNN_ParallelNoQuantizationBufferedAsyncGradientAggregation@release_gpu/models/cntkSpeech.dnn
+MPI Rank 2: 05/03/2016 14:23:26: CNTKCommandTrainInfo: speechTrain : 4
+MPI Rank 2: 05/03/2016 14:23:26: CNTKCommandTrainInfo: CNTKNoMoreCommands_Total : 4
+MPI Rank 2: 
+MPI Rank 2: 05/03/2016 14:23:26: ##############################################################################
+MPI Rank 2: 05/03/2016 14:23:26: #                                                                            #
+MPI Rank 2: 05/03/2016 14:23:26: # Action "train"                                                             #
+MPI Rank 2: 05/03/2016 14:23:26: #                                                                            #
+MPI Rank 2: 05/03/2016 14:23:26: ##############################################################################
+MPI Rank 2: 
+MPI Rank 2: 05/03/2016 14:23:26: CNTKCommandTrainBegin: speechTrain
 MPI Rank 2: SimpleNetworkBuilder Using GPU 0
 MPI Rank 2: reading script file glob_0000.scp ... 948 entries
 MPI Rank 2: total 132 state names in state list C:\jenkins\workspace\CNTK-Test-Windows-W1\Tests\EndToEndTests\Speech\Data/state.list
@@ -1991,26 +1646,14 @@
 MPI Rank 2: label set 0: 129 classes
 MPI Rank 2: minibatchutterancesource: 948 utterances grouped into 3 chunks, av. chunk size: 316.0 utterances, 84244.7 frames
 MPI Rank 2: 
-MPI Rank 2: 08/16/2016 03:04:12: Creating virgin network.
-MPI Rank 2: Node 'W0' (LearnableParameter operation): Initializing Parameter[512 x 363] <- 0.000000.
-MPI Rank 2: Node 'W0' (LearnableParameter operation): Initializing Parameter[512 x 363] <- uniform(seed=1, range=0.050000*1.000000, onCPU=false).
+MPI Rank 2: 05/03/2016 14:23:26: Creating virgin network.
 MPI Rank 2: Microsoft::MSR::CNTK::GPUMatrix<ElemType>::SetUniformRandomValue (GPU): creating curand object with seed 1, sizeof(ElemType)==8
-MPI Rank 2: Node 'B0' (LearnableParameter operation): Initializing Parameter[512 x 1] <- 0.000000.
-MPI Rank 2: Node 'B0' (LearnableParameter operation): Initializing Parameter[512 x 1] <- 0.000000.
-MPI Rank 2: Node 'W1' (LearnableParameter operation): Initializing Parameter[512 x 512] <- 0.000000.
-MPI Rank 2: Node 'W1' (LearnableParameter operation): Initializing Parameter[512 x 512] <- uniform(seed=2, range=0.050000*1.000000, onCPU=false).
-MPI Rank 2: Node 'B1' (LearnableParameter operation): Initializing Parameter[512 x 1] <- 0.000000.
-MPI Rank 2: Node 'B1' (LearnableParameter operation): Initializing Parameter[512 x 1] <- 0.000000.
-MPI Rank 2: Node 'W2' (LearnableParameter operation): Initializing Parameter[132 x 512] <- 0.000000.
-MPI Rank 2: Node 'W2' (LearnableParameter operation): Initializing Parameter[132 x 512] <- uniform(seed=3, range=0.050000*1.000000, onCPU=false).
-MPI Rank 2: Node 'B2' (LearnableParameter operation): Initializing Parameter[132 x 1] <- 0.000000.
-MPI Rank 2: Node 'B2' (LearnableParameter operation): Initializing Parameter[132 x 1] <- 0.000000.
 MPI Rank 2: 
 MPI Rank 2: Post-processing network...
 MPI Rank 2: 
 MPI Rank 2: 7 roots:
 MPI Rank 2: 	CrossEntropyWithSoftmax = CrossEntropyWithSoftmax()
-MPI Rank 2: 	EvalClassificationError = ClassificationError()
+MPI Rank 2: 	EvalErrorPrediction = ErrorPrediction()
 MPI Rank 2: 	InvStdOfFeatures = InvStdDev()
 MPI Rank 2: 	MeanOfFeatures = Mean()
 MPI Rank 2: 	PosteriorProb = Softmax()
@@ -2039,7 +1682,7 @@
 MPI Rank 2: Validating --> B2 = LearnableParameter() :  -> [132 x 1]
 MPI Rank 2: Validating --> HLast = Plus (W2*H1, B2) : [132 x 1 x *], [132 x 1] -> [132 x 1 x *]
 MPI Rank 2: Validating --> CrossEntropyWithSoftmax = CrossEntropyWithSoftmax (labels, HLast) : [132 x *], [132 x 1 x *] -> [1]
-MPI Rank 2: Validating --> EvalClassificationError = ClassificationError (labels, HLast) : [132 x *], [132 x 1 x *] -> [1]
+MPI Rank 2: Validating --> EvalErrorPrediction = ErrorPrediction (labels, HLast) : [132 x *], [132 x 1 x *] -> [1]
 MPI Rank 2: Validating --> PosteriorProb = Softmax (HLast) : [132 x 1 x *] -> [132 x 1 x *]
 MPI Rank 2: Validating --> Prior = Mean (labels) : [132 x *] -> [132]
 MPI Rank 2: Validating --> LogOfPrior = Log (Prior) : [132] -> [132]
@@ -2056,25 +1699,21 @@
 MPI Rank 2: 
 MPI Rank 2: Post-processing network complete.
 MPI Rank 2: 
-MPI Rank 2: 08/16/2016 03:04:12: Created model with 25 nodes on GPU 0.
-MPI Rank 2: 
-MPI Rank 2: 08/16/2016 03:04:12: Training criterion node(s):
-MPI Rank 2: 08/16/2016 03:04:12: 	CrossEntropyWithSoftmax = CrossEntropyWithSoftmax
-MPI Rank 2: 
-<<<<<<< HEAD
-MPI Rank 2: 05/03/2016 14:23:27: 	EvalClassificationError = ClassificationError
-=======
-MPI Rank 2: 08/16/2016 03:04:12: Evaluation criterion node(s):
-MPI Rank 2: 08/16/2016 03:04:12: 	EvalErrorPrediction = ErrorPrediction
->>>>>>> 8493f118
+MPI Rank 2: 05/03/2016 14:23:27: Created model with 25 nodes on GPU 0.
+MPI Rank 2: 
+MPI Rank 2: 05/03/2016 14:23:27: Training criterion node(s):
+MPI Rank 2: 05/03/2016 14:23:27: 	CrossEntropyWithSoftmax = CrossEntropyWithSoftmax
+MPI Rank 2: 
+MPI Rank 2: 05/03/2016 14:23:27: Evaluation criterion node(s):
+MPI Rank 2: 
+MPI Rank 2: 05/03/2016 14:23:27: 	EvalErrorPrediction = ErrorPrediction
 MPI Rank 2: 
 MPI Rank 2: 
 MPI Rank 2: Allocating matrices for forward and/or backward propagation.
 MPI Rank 2: 
-MPI Rank 2: Memory Sharing: Out of 40 matrices, 19 are shared as 8, and 21 are not shared.
-MPI Rank 2: 
-<<<<<<< HEAD
-MPI Rank 2: 0000000000000000: {[EvalClassificationError Gradient[1]] [InvStdOfFeatures Gradient[363]] [LogOfPrior Gradient[132]] [MVNormalizedFeatures Gradient[363 x *]] [MeanOfFeatures Gradient[363]] [PosteriorProb Gradient[132 x 1 x *]] [PosteriorProb Value[132 x 1 x *]] [Prior Gradient[132]] [ScaledLogLikelihood Gradient[132 x 1 x *]] [features Gradient[363 x *]] [labels Gradient[132 x *]] }
+MPI Rank 2: Memory Sharing Structure:
+MPI Rank 2: 
+MPI Rank 2: 0000000000000000: {[EvalErrorPrediction Gradient[1]] [InvStdOfFeatures Gradient[363]] [LogOfPrior Gradient[132]] [MVNormalizedFeatures Gradient[363 x *]] [MeanOfFeatures Gradient[363]] [PosteriorProb Gradient[132 x 1 x *]] [PosteriorProb Value[132 x 1 x *]] [Prior Gradient[132]] [ScaledLogLikelihood Gradient[132 x 1 x *]] [features Gradient[363 x *]] [labels Gradient[132 x *]] }
 MPI Rank 2: 000000FD9FDB7050: {[B1 Value[512 x 1]] }
 MPI Rank 2: 000000FD9FDB7190: {[B0 Value[512 x 1]] }
 MPI Rank 2: 000000FD9FDB7550: {[W2 Value[132 x 512]] }
@@ -2089,7 +1728,7 @@
 MPI Rank 2: 000000FDA04801B0: {[W2*H1 Gradient[132 x 1 x *]] }
 MPI Rank 2: 000000FDA0480390: {[B0 Gradient[512 x 1]] [H1 Gradient[512 x 1 x *]] [W1*H1+B1 Gradient[512 x 1 x *]] [W2*H1 Value[132 x 1 x *]] }
 MPI Rank 2: 000000FDA0480570: {[Prior Value[132]] }
-MPI Rank 2: 000000FDA0480610: {[EvalClassificationError Value[1]] }
+MPI Rank 2: 000000FDA0480610: {[EvalErrorPrediction Value[1]] }
 MPI Rank 2: 000000FDA04806B0: {[H1 Value[512 x 1 x *]] [W0*features Gradient[512 x *]] }
 MPI Rank 2: 000000FDA0480750: {[H2 Value[512 x 1 x *]] [W1*H1 Gradient[512 x 1 x *]] }
 MPI Rank 2: 000000FDA04807F0: {[labels Value[132 x *]] }
@@ -2103,285 +1742,138 @@
 MPI Rank 2: 000000FDA0481790: {[B2 Gradient[132 x 1]] }
 MPI Rank 2: 000000FDA0481970: {[W0*features Value[512 x *]] }
 MPI Rank 2: 000000FDFEE4C320: {[features Value[363 x *]] }
-=======
-MPI Rank 2: 	{ W0 : [512 x 363] (gradient)
-MPI Rank 2: 	  W0*features+B0 : [512 x 1 x *] }
-MPI Rank 2: 	{ H1 : [512 x 1 x *]
-MPI Rank 2: 	  W0*features : [512 x *] (gradient) }
-MPI Rank 2: 	{ W0*features+B0 : [512 x 1 x *] (gradient)
-MPI Rank 2: 	  W1*H1 : [512 x 1 x *] }
-MPI Rank 2: 	{ B0 : [512 x 1] (gradient)
-MPI Rank 2: 	  H1 : [512 x 1 x *] (gradient)
-MPI Rank 2: 	  W1*H1+B1 : [512 x 1 x *] (gradient)
-MPI Rank 2: 	  W2*H1 : [132 x 1 x *] }
-MPI Rank 2: 	{ B1 : [512 x 1] (gradient)
-MPI Rank 2: 	  H2 : [512 x 1 x *] (gradient)
-MPI Rank 2: 	  HLast : [132 x 1 x *] (gradient) }
-MPI Rank 2: 	{ W1 : [512 x 512] (gradient)
-MPI Rank 2: 	  W1*H1+B1 : [512 x 1 x *] }
-MPI Rank 2: 	{ HLast : [132 x 1 x *]
-MPI Rank 2: 	  W2 : [132 x 512] (gradient) }
-MPI Rank 2: 	{ H2 : [512 x 1 x *]
-MPI Rank 2: 	  W1*H1 : [512 x 1 x *] (gradient) }
->>>>>>> 8493f118
-MPI Rank 2: 
-MPI Rank 2: 
-MPI Rank 2: 08/16/2016 03:04:12: Training 516740 parameters in 6 out of 6 parameter tensors and 15 nodes with gradient:
-MPI Rank 2: 
-MPI Rank 2: 08/16/2016 03:04:12: 	Node 'B0' (LearnableParameter operation) : [512 x 1]
-MPI Rank 2: 08/16/2016 03:04:12: 	Node 'B1' (LearnableParameter operation) : [512 x 1]
-MPI Rank 2: 08/16/2016 03:04:12: 	Node 'B2' (LearnableParameter operation) : [132 x 1]
-MPI Rank 2: 08/16/2016 03:04:12: 	Node 'W0' (LearnableParameter operation) : [512 x 363]
-MPI Rank 2: 08/16/2016 03:04:12: 	Node 'W1' (LearnableParameter operation) : [512 x 512]
-MPI Rank 2: 08/16/2016 03:04:12: 	Node 'W2' (LearnableParameter operation) : [132 x 512]
-MPI Rank 2: 
-MPI Rank 2: 
-MPI Rank 2: 08/16/2016 03:04:12: Precomputing --> 3 PreCompute nodes found.
-MPI Rank 2: 
-MPI Rank 2: 08/16/2016 03:04:12: 	MeanOfFeatures = Mean()
-MPI Rank 2: 08/16/2016 03:04:12: 	InvStdOfFeatures = InvStdDev()
-MPI Rank 2: 08/16/2016 03:04:12: 	Prior = Mean()
+MPI Rank 2: 
+MPI Rank 2: 
+MPI Rank 2: 05/03/2016 14:23:27: Precomputing --> 3 PreCompute nodes found.
+MPI Rank 2: 
+MPI Rank 2: 05/03/2016 14:23:27: 	MeanOfFeatures = Mean()
+MPI Rank 2: 05/03/2016 14:23:27: 	InvStdOfFeatures = InvStdDev()
+MPI Rank 2: 05/03/2016 14:23:27: 	Prior = Mean()
 MPI Rank 2: minibatchiterator: epoch 0: frames [0..252734] (first utterance at frame 0), data subset 0 of 1, with 1 datapasses
 MPI Rank 2: requiredata: determined feature kind as 33-dimensional 'USER' with frame shift 10.0 ms
 MPI Rank 2: 
-MPI Rank 2: 08/16/2016 03:04:17: Precomputing --> Completed.
-MPI Rank 2: 
-MPI Rank 2: 
-MPI Rank 2: 08/16/2016 03:04:17: Starting Epoch 1: learning rate per sample = 0.015625  effective momentum = 0.900000  momentum as time constant = 607.4 samples
+MPI Rank 2: 05/03/2016 14:23:31: Precomputing --> Completed.
+MPI Rank 2: 
+MPI Rank 2: 
+MPI Rank 2: 05/03/2016 14:23:31: Starting Epoch 1: learning rate per sample = 0.015625  effective momentum = 0.900000  momentum as time constant = 607.4 samples
 MPI Rank 2: minibatchiterator: epoch 0: frames [0..20480] (first utterance at frame 0), data subset 0 of 1, with 1 datapasses
 MPI Rank 2: 
-<<<<<<< HEAD
 MPI Rank 2: 05/03/2016 14:23:31: Starting minibatch loop.
-MPI Rank 2: 05/03/2016 14:23:32:  Epoch[ 1 of 4]-Minibatch[   1-  10, 3.13%]: CrossEntropyWithSoftmax = 4.52102408 * 640; EvalClassificationError = 0.92656250 * 640; time = 0.3072s; samplesPerSecond = 2083.7
-MPI Rank 2: 05/03/2016 14:23:32:  Epoch[ 1 of 4]-Minibatch[  11-  20, 6.25%]: CrossEntropyWithSoftmax = 4.21764659 * 640; EvalClassificationError = 0.90156250 * 640; time = 0.3123s; samplesPerSecond = 2049.2
-MPI Rank 2: 05/03/2016 14:23:32:  Epoch[ 1 of 4]-Minibatch[  21-  30, 9.38%]: CrossEntropyWithSoftmax = 3.92251861 * 640; EvalClassificationError = 0.85000000 * 640; time = 0.3139s; samplesPerSecond = 2038.8
-MPI Rank 2: 05/03/2016 14:23:33:  Epoch[ 1 of 4]-Minibatch[  31-  40, 12.50%]: CrossEntropyWithSoftmax = 3.91289446 * 640; EvalClassificationError = 0.88750000 * 640; time = 0.3138s; samplesPerSecond = 2039.3
-MPI Rank 2: 05/03/2016 14:23:33:  Epoch[ 1 of 4]-Minibatch[  41-  50, 15.63%]: CrossEntropyWithSoftmax = 3.84057836 * 640; EvalClassificationError = 0.91093750 * 640; time = 0.3135s; samplesPerSecond = 2041.4
-MPI Rank 2: 05/03/2016 14:23:33:  Epoch[ 1 of 4]-Minibatch[  51-  60, 18.75%]: CrossEntropyWithSoftmax = 3.71077800 * 640; EvalClassificationError = 0.88437500 * 640; time = 0.3125s; samplesPerSecond = 2048.2
-MPI Rank 2: 05/03/2016 14:23:34:  Epoch[ 1 of 4]-Minibatch[  61-  70, 21.88%]: CrossEntropyWithSoftmax = 3.50986627 * 640; EvalClassificationError = 0.81718750 * 640; time = 0.3139s; samplesPerSecond = 2038.6
-MPI Rank 2: 05/03/2016 14:23:34:  Epoch[ 1 of 4]-Minibatch[  71-  80, 25.00%]: CrossEntropyWithSoftmax = 3.47993705 * 640; EvalClassificationError = 0.81250000 * 640; time = 0.3144s; samplesPerSecond = 2035.9
-MPI Rank 2: 05/03/2016 14:23:34:  Epoch[ 1 of 4]-Minibatch[  81-  90, 28.13%]: CrossEntropyWithSoftmax = 3.33550558 * 640; EvalClassificationError = 0.76718750 * 640; time = 0.3331s; samplesPerSecond = 1921.5
-MPI Rank 2: 05/03/2016 14:23:35:  Epoch[ 1 of 4]-Minibatch[  91- 100, 31.25%]: CrossEntropyWithSoftmax = 3.49726054 * 640; EvalClassificationError = 0.80000000 * 640; time = 0.3242s; samplesPerSecond = 1974.3
-MPI Rank 2: 05/03/2016 14:23:35:  Epoch[ 1 of 4]-Minibatch[ 101- 110, 34.38%]: CrossEntropyWithSoftmax = 3.21905375 * 640; EvalClassificationError = 0.80000000 * 640; time = 0.3133s; samplesPerSecond = 2043.0
-MPI Rank 2: 05/03/2016 14:23:35:  Epoch[ 1 of 4]-Minibatch[ 111- 120, 37.50%]: CrossEntropyWithSoftmax = 3.31461145 * 640; EvalClassificationError = 0.79062500 * 640; time = 0.3120s; samplesPerSecond = 2051.4
-MPI Rank 2: 05/03/2016 14:23:36:  Epoch[ 1 of 4]-Minibatch[ 121- 130, 40.63%]: CrossEntropyWithSoftmax = 3.15950802 * 640; EvalClassificationError = 0.77968750 * 640; time = 0.3139s; samplesPerSecond = 2038.7
-MPI Rank 2: 05/03/2016 14:23:36:  Epoch[ 1 of 4]-Minibatch[ 131- 140, 43.75%]: CrossEntropyWithSoftmax = 3.07762131 * 640; EvalClassificationError = 0.77187500 * 640; time = 0.3118s; samplesPerSecond = 2052.6
-MPI Rank 2: 05/03/2016 14:23:36:  Epoch[ 1 of 4]-Minibatch[ 141- 150, 46.88%]: CrossEntropyWithSoftmax = 3.05637351 * 640; EvalClassificationError = 0.72187500 * 640; time = 0.3021s; samplesPerSecond = 2118.7
-MPI Rank 2: 05/03/2016 14:23:36:  Epoch[ 1 of 4]-Minibatch[ 151- 160, 50.00%]: CrossEntropyWithSoftmax = 2.91153531 * 640; EvalClassificationError = 0.69062500 * 640; time = 0.3128s; samplesPerSecond = 2045.9
-MPI Rank 2: 05/03/2016 14:23:37:  Epoch[ 1 of 4]-Minibatch[ 161- 170, 53.13%]: CrossEntropyWithSoftmax = 2.89745725 * 640; EvalClassificationError = 0.73281250 * 640; time = 0.3140s; samplesPerSecond = 2038.1
-MPI Rank 2: 05/03/2016 14:23:37:  Epoch[ 1 of 4]-Minibatch[ 171- 180, 56.25%]: CrossEntropyWithSoftmax = 2.72829961 * 640; EvalClassificationError = 0.65312500 * 640; time = 0.3133s; samplesPerSecond = 2042.5
-MPI Rank 2: 05/03/2016 14:23:37:  Epoch[ 1 of 4]-Minibatch[ 181- 190, 59.38%]: CrossEntropyWithSoftmax = 2.65806444 * 640; EvalClassificationError = 0.68593750 * 640; time = 0.3129s; samplesPerSecond = 2045.6
-MPI Rank 2: 05/03/2016 14:23:38:  Epoch[ 1 of 4]-Minibatch[ 191- 200, 62.50%]: CrossEntropyWithSoftmax = 2.66604147 * 640; EvalClassificationError = 0.66093750 * 640; time = 0.3126s; samplesPerSecond = 2047.4
-MPI Rank 2: 05/03/2016 14:23:38:  Epoch[ 1 of 4]-Minibatch[ 201- 210, 65.63%]: CrossEntropyWithSoftmax = 2.53915697 * 640; EvalClassificationError = 0.63125000 * 640; time = 0.3124s; samplesPerSecond = 2048.8
-MPI Rank 2: 05/03/2016 14:23:38:  Epoch[ 1 of 4]-Minibatch[ 211- 220, 68.75%]: CrossEntropyWithSoftmax = 2.61937093 * 640; EvalClassificationError = 0.67343750 * 640; time = 0.3136s; samplesPerSecond = 2040.6
-MPI Rank 2: 05/03/2016 14:23:39:  Epoch[ 1 of 4]-Minibatch[ 221- 230, 71.88%]: CrossEntropyWithSoftmax = 2.51539473 * 640; EvalClassificationError = 0.65937500 * 640; time = 0.3133s; samplesPerSecond = 2042.8
-MPI Rank 2: 05/03/2016 14:23:39:  Epoch[ 1 of 4]-Minibatch[ 231- 240, 75.00%]: CrossEntropyWithSoftmax = 2.47301309 * 640; EvalClassificationError = 0.64218750 * 640; time = 0.3130s; samplesPerSecond = 2044.8
-MPI Rank 2: 05/03/2016 14:23:39:  Epoch[ 1 of 4]-Minibatch[ 241- 250, 78.13%]: CrossEntropyWithSoftmax = 2.42748799 * 640; EvalClassificationError = 0.61250000 * 640; time = 0.3131s; samplesPerSecond = 2044.0
-MPI Rank 2: 05/03/2016 14:23:40:  Epoch[ 1 of 4]-Minibatch[ 251- 260, 81.25%]: CrossEntropyWithSoftmax = 2.42204482 * 640; EvalClassificationError = 0.62500000 * 640; time = 0.3131s; samplesPerSecond = 2044.0
-MPI Rank 2: 05/03/2016 14:23:40:  Epoch[ 1 of 4]-Minibatch[ 261- 270, 84.38%]: CrossEntropyWithSoftmax = 2.17342812 * 640; EvalClassificationError = 0.56718750 * 640; time = 0.3129s; samplesPerSecond = 2045.3
-MPI Rank 2: 05/03/2016 14:23:40:  Epoch[ 1 of 4]-Minibatch[ 271- 280, 87.50%]: CrossEntropyWithSoftmax = 2.31290374 * 640; EvalClassificationError = 0.62968750 * 640; time = 0.3124s; samplesPerSecond = 2048.4
-MPI Rank 2: 05/03/2016 14:23:41:  Epoch[ 1 of 4]-Minibatch[ 281- 290, 90.63%]: CrossEntropyWithSoftmax = 2.26008782 * 640; EvalClassificationError = 0.60312500 * 640; time = 0.3139s; samplesPerSecond = 2038.7
-MPI Rank 2: 05/03/2016 14:23:41:  Epoch[ 1 of 4]-Minibatch[ 291- 300, 93.75%]: CrossEntropyWithSoftmax = 2.15763314 * 640; EvalClassificationError = 0.57968750 * 640; time = 0.3023s; samplesPerSecond = 2117.2
-MPI Rank 2: 05/03/2016 14:23:41:  Epoch[ 1 of 4]-Minibatch[ 301- 310, 96.88%]: CrossEntropyWithSoftmax = 2.23496000 * 640; EvalClassificationError = 0.59531250 * 640; time = 0.3131s; samplesPerSecond = 2043.8
-MPI Rank 2: 05/03/2016 14:23:41:  Epoch[ 1 of 4]-Minibatch[ 311- 320, 100.00%]: CrossEntropyWithSoftmax = 2.25712791 * 640; EvalClassificationError = 0.61406250 * 640; time = 0.3128s; samplesPerSecond = 2046.0
-MPI Rank 2: 05/03/2016 14:23:41: Finished Epoch[ 1 of 4]: [Training] CrossEntropyWithSoftmax = 3.00091203 * 20480; EvalClassificationError = 0.72744141 * 20480; totalSamplesSeen = 20480; learningRatePerSample = 0.015625; epochTime=10.0359s
-=======
-MPI Rank 2: 08/16/2016 03:04:17: Starting minibatch loop.
-MPI Rank 2: 08/16/2016 03:04:17:  Epoch[ 1 of 4]-Minibatch[   1-  10, 3.13%]: CrossEntropyWithSoftmax = 4.62512789 * 640; EvalErrorPrediction = 0.94062500 * 640; time = 0.1376s; samplesPerSecond = 4650.0
-MPI Rank 2: 08/16/2016 03:04:17:  Epoch[ 1 of 4]-Minibatch[  11-  20, 6.25%]: CrossEntropyWithSoftmax = 4.35619366 * 640; EvalErrorPrediction = 0.92343750 * 640; time = 0.1334s; samplesPerSecond = 4797.3
-MPI Rank 2: 08/16/2016 03:04:17:  Epoch[ 1 of 4]-Minibatch[  21-  30, 9.38%]: CrossEntropyWithSoftmax = 3.97911998 * 640; EvalErrorPrediction = 0.89531250 * 640; time = 0.1484s; samplesPerSecond = 4311.5
-MPI Rank 2: 08/16/2016 03:04:17:  Epoch[ 1 of 4]-Minibatch[  31-  40, 12.50%]: CrossEntropyWithSoftmax = 3.73643568 * 640; EvalErrorPrediction = 0.84531250 * 640; time = 0.1350s; samplesPerSecond = 4742.0
-MPI Rank 2: 08/16/2016 03:04:17:  Epoch[ 1 of 4]-Minibatch[  41-  50, 15.63%]: CrossEntropyWithSoftmax = 3.83079081 * 640; EvalErrorPrediction = 0.88281250 * 640; time = 0.1463s; samplesPerSecond = 4374.1
-MPI Rank 2: 08/16/2016 03:04:18:  Epoch[ 1 of 4]-Minibatch[  51-  60, 18.75%]: CrossEntropyWithSoftmax = 3.71437689 * 640; EvalErrorPrediction = 0.86875000 * 640; time = 0.1339s; samplesPerSecond = 4778.5
-MPI Rank 2: 08/16/2016 03:04:18:  Epoch[ 1 of 4]-Minibatch[  61-  70, 21.88%]: CrossEntropyWithSoftmax = 3.42186230 * 640; EvalErrorPrediction = 0.79062500 * 640; time = 0.1146s; samplesPerSecond = 5587.0
-MPI Rank 2: 08/16/2016 03:04:18:  Epoch[ 1 of 4]-Minibatch[  71-  80, 25.00%]: CrossEntropyWithSoftmax = 3.53658053 * 640; EvalErrorPrediction = 0.82031250 * 640; time = 0.1335s; samplesPerSecond = 4795.3
-MPI Rank 2: 08/16/2016 03:04:18:  Epoch[ 1 of 4]-Minibatch[  81-  90, 28.13%]: CrossEntropyWithSoftmax = 3.49758017 * 640; EvalErrorPrediction = 0.81718750 * 640; time = 0.1422s; samplesPerSecond = 4502.1
-MPI Rank 2: 08/16/2016 03:04:18:  Epoch[ 1 of 4]-Minibatch[  91- 100, 31.25%]: CrossEntropyWithSoftmax = 3.39996308 * 640; EvalErrorPrediction = 0.80468750 * 640; time = 0.1471s; samplesPerSecond = 4351.7
-MPI Rank 2: 08/16/2016 03:04:18:  Epoch[ 1 of 4]-Minibatch[ 101- 110, 34.38%]: CrossEntropyWithSoftmax = 3.49445773 * 640; EvalErrorPrediction = 0.82500000 * 640; time = 0.1241s; samplesPerSecond = 5158.6
-MPI Rank 2: 08/16/2016 03:04:18:  Epoch[ 1 of 4]-Minibatch[ 111- 120, 37.50%]: CrossEntropyWithSoftmax = 3.26676999 * 640; EvalErrorPrediction = 0.79218750 * 640; time = 0.1253s; samplesPerSecond = 5108.5
-MPI Rank 2: 08/16/2016 03:04:19:  Epoch[ 1 of 4]-Minibatch[ 121- 130, 40.63%]: CrossEntropyWithSoftmax = 3.18870173 * 640; EvalErrorPrediction = 0.78906250 * 640; time = 0.1444s; samplesPerSecond = 4432.0
-MPI Rank 2: 08/16/2016 03:04:19:  Epoch[ 1 of 4]-Minibatch[ 131- 140, 43.75%]: CrossEntropyWithSoftmax = 3.05687264 * 640; EvalErrorPrediction = 0.74687500 * 640; time = 0.1374s; samplesPerSecond = 4658.1
-MPI Rank 2: 08/16/2016 03:04:19:  Epoch[ 1 of 4]-Minibatch[ 141- 150, 46.88%]: CrossEntropyWithSoftmax = 2.95594569 * 640; EvalErrorPrediction = 0.71875000 * 640; time = 0.1264s; samplesPerSecond = 5063.4
-MPI Rank 2: 08/16/2016 03:04:19:  Epoch[ 1 of 4]-Minibatch[ 151- 160, 50.00%]: CrossEntropyWithSoftmax = 3.10219604 * 640; EvalErrorPrediction = 0.74062500 * 640; time = 0.1165s; samplesPerSecond = 5492.4
-MPI Rank 2: 08/16/2016 03:04:19:  Epoch[ 1 of 4]-Minibatch[ 161- 170, 53.13%]: CrossEntropyWithSoftmax = 2.80745014 * 640; EvalErrorPrediction = 0.70625000 * 640; time = 0.1207s; samplesPerSecond = 5301.6
-MPI Rank 2: 08/16/2016 03:04:19:  Epoch[ 1 of 4]-Minibatch[ 171- 180, 56.25%]: CrossEntropyWithSoftmax = 2.72061842 * 640; EvalErrorPrediction = 0.65468750 * 640; time = 0.1152s; samplesPerSecond = 5553.6
-MPI Rank 2: 08/16/2016 03:04:19:  Epoch[ 1 of 4]-Minibatch[ 181- 190, 59.38%]: CrossEntropyWithSoftmax = 2.80425747 * 640; EvalErrorPrediction = 0.71718750 * 640; time = 0.1283s; samplesPerSecond = 4987.5
-MPI Rank 2: 08/16/2016 03:04:19:  Epoch[ 1 of 4]-Minibatch[ 191- 200, 62.50%]: CrossEntropyWithSoftmax = 2.71253068 * 640; EvalErrorPrediction = 0.67812500 * 640; time = 0.1054s; samplesPerSecond = 6073.0
-MPI Rank 2: 08/16/2016 03:04:20:  Epoch[ 1 of 4]-Minibatch[ 201- 210, 65.63%]: CrossEntropyWithSoftmax = 2.59360399 * 640; EvalErrorPrediction = 0.66093750 * 640; time = 0.1321s; samplesPerSecond = 4844.3
-MPI Rank 2: 08/16/2016 03:04:20:  Epoch[ 1 of 4]-Minibatch[ 211- 220, 68.75%]: CrossEntropyWithSoftmax = 2.60386649 * 640; EvalErrorPrediction = 0.65625000 * 640; time = 0.1202s; samplesPerSecond = 5323.7
-MPI Rank 2: 08/16/2016 03:04:20:  Epoch[ 1 of 4]-Minibatch[ 221- 230, 71.88%]: CrossEntropyWithSoftmax = 2.53706678 * 640; EvalErrorPrediction = 0.65625000 * 640; time = 0.1285s; samplesPerSecond = 4979.8
-MPI Rank 2: 08/16/2016 03:04:20:  Epoch[ 1 of 4]-Minibatch[ 231- 240, 75.00%]: CrossEntropyWithSoftmax = 2.56177343 * 640; EvalErrorPrediction = 0.65625000 * 640; time = 0.1410s; samplesPerSecond = 4538.1
-MPI Rank 2: 08/16/2016 03:04:20:  Epoch[ 1 of 4]-Minibatch[ 241- 250, 78.13%]: CrossEntropyWithSoftmax = 2.50118791 * 640; EvalErrorPrediction = 0.64218750 * 640; time = 0.1448s; samplesPerSecond = 4419.4
-MPI Rank 2: 08/16/2016 03:04:20:  Epoch[ 1 of 4]-Minibatch[ 251- 260, 81.25%]: CrossEntropyWithSoftmax = 2.40119788 * 640; EvalErrorPrediction = 0.62500000 * 640; time = 0.1214s; samplesPerSecond = 5272.9
-MPI Rank 2: 08/16/2016 03:04:20:  Epoch[ 1 of 4]-Minibatch[ 261- 270, 84.38%]: CrossEntropyWithSoftmax = 2.27491503 * 640; EvalErrorPrediction = 0.58906250 * 640; time = 0.1147s; samplesPerSecond = 5581.4
-MPI Rank 2: 08/16/2016 03:04:20:  Epoch[ 1 of 4]-Minibatch[ 271- 280, 87.50%]: CrossEntropyWithSoftmax = 2.51724208 * 640; EvalErrorPrediction = 0.65781250 * 640; time = 0.1382s; samplesPerSecond = 4631.8
-MPI Rank 2: 08/16/2016 03:04:21:  Epoch[ 1 of 4]-Minibatch[ 281- 290, 90.63%]: CrossEntropyWithSoftmax = 2.27797542 * 640; EvalErrorPrediction = 0.59687500 * 640; time = 0.1412s; samplesPerSecond = 4533.4
-MPI Rank 2: 08/16/2016 03:04:21:  Epoch[ 1 of 4]-Minibatch[ 291- 300, 93.75%]: CrossEntropyWithSoftmax = 2.26017740 * 640; EvalErrorPrediction = 0.60937500 * 640; time = 0.1208s; samplesPerSecond = 5299.7
-MPI Rank 2: 08/16/2016 03:04:21:  Epoch[ 1 of 4]-Minibatch[ 301- 310, 96.88%]: CrossEntropyWithSoftmax = 2.24735342 * 640; EvalErrorPrediction = 0.58437500 * 640; time = 0.1228s; samplesPerSecond = 5213.8
-MPI Rank 2: 08/16/2016 03:04:21:  Epoch[ 1 of 4]-Minibatch[ 311- 320, 100.00%]: CrossEntropyWithSoftmax = 2.23665382 * 640; EvalErrorPrediction = 0.60625000 * 640; time = 0.1270s; samplesPerSecond = 5041.1
-MPI Rank 2: 08/16/2016 03:04:21: Finished Epoch[ 1 of 4]: [Training] CrossEntropyWithSoftmax = 3.03815141 * 20480; EvalErrorPrediction = 0.73432617 * 20480; totalSamplesSeen = 20480; learningRatePerSample = 0.015625; epochTime=4.18004s
->>>>>>> 8493f118
-MPI Rank 2: 
-MPI Rank 2: 08/16/2016 03:04:21: Starting Epoch 2: learning rate per sample = 0.001953  effective momentum = 0.656119  momentum as time constant = 607.5 samples
+MPI Rank 2: 05/03/2016 14:23:32:  Epoch[ 1 of 4]-Minibatch[   1-  10, 3.13%]: CrossEntropyWithSoftmax = 4.52102408 * 640; EvalErrorPrediction = 0.92656250 * 640; time = 0.3072s; samplesPerSecond = 2083.7
+MPI Rank 2: 05/03/2016 14:23:32:  Epoch[ 1 of 4]-Minibatch[  11-  20, 6.25%]: CrossEntropyWithSoftmax = 4.21764659 * 640; EvalErrorPrediction = 0.90156250 * 640; time = 0.3123s; samplesPerSecond = 2049.2
+MPI Rank 2: 05/03/2016 14:23:32:  Epoch[ 1 of 4]-Minibatch[  21-  30, 9.38%]: CrossEntropyWithSoftmax = 3.92251861 * 640; EvalErrorPrediction = 0.85000000 * 640; time = 0.3139s; samplesPerSecond = 2038.8
+MPI Rank 2: 05/03/2016 14:23:33:  Epoch[ 1 of 4]-Minibatch[  31-  40, 12.50%]: CrossEntropyWithSoftmax = 3.91289446 * 640; EvalErrorPrediction = 0.88750000 * 640; time = 0.3138s; samplesPerSecond = 2039.3
+MPI Rank 2: 05/03/2016 14:23:33:  Epoch[ 1 of 4]-Minibatch[  41-  50, 15.63%]: CrossEntropyWithSoftmax = 3.84057836 * 640; EvalErrorPrediction = 0.91093750 * 640; time = 0.3135s; samplesPerSecond = 2041.4
+MPI Rank 2: 05/03/2016 14:23:33:  Epoch[ 1 of 4]-Minibatch[  51-  60, 18.75%]: CrossEntropyWithSoftmax = 3.71077800 * 640; EvalErrorPrediction = 0.88437500 * 640; time = 0.3125s; samplesPerSecond = 2048.2
+MPI Rank 2: 05/03/2016 14:23:34:  Epoch[ 1 of 4]-Minibatch[  61-  70, 21.88%]: CrossEntropyWithSoftmax = 3.50986627 * 640; EvalErrorPrediction = 0.81718750 * 640; time = 0.3139s; samplesPerSecond = 2038.6
+MPI Rank 2: 05/03/2016 14:23:34:  Epoch[ 1 of 4]-Minibatch[  71-  80, 25.00%]: CrossEntropyWithSoftmax = 3.47993705 * 640; EvalErrorPrediction = 0.81250000 * 640; time = 0.3144s; samplesPerSecond = 2035.9
+MPI Rank 2: 05/03/2016 14:23:34:  Epoch[ 1 of 4]-Minibatch[  81-  90, 28.13%]: CrossEntropyWithSoftmax = 3.33550558 * 640; EvalErrorPrediction = 0.76718750 * 640; time = 0.3331s; samplesPerSecond = 1921.5
+MPI Rank 2: 05/03/2016 14:23:35:  Epoch[ 1 of 4]-Minibatch[  91- 100, 31.25%]: CrossEntropyWithSoftmax = 3.49726054 * 640; EvalErrorPrediction = 0.80000000 * 640; time = 0.3242s; samplesPerSecond = 1974.3
+MPI Rank 2: 05/03/2016 14:23:35:  Epoch[ 1 of 4]-Minibatch[ 101- 110, 34.38%]: CrossEntropyWithSoftmax = 3.21905375 * 640; EvalErrorPrediction = 0.80000000 * 640; time = 0.3133s; samplesPerSecond = 2043.0
+MPI Rank 2: 05/03/2016 14:23:35:  Epoch[ 1 of 4]-Minibatch[ 111- 120, 37.50%]: CrossEntropyWithSoftmax = 3.31461145 * 640; EvalErrorPrediction = 0.79062500 * 640; time = 0.3120s; samplesPerSecond = 2051.4
+MPI Rank 2: 05/03/2016 14:23:36:  Epoch[ 1 of 4]-Minibatch[ 121- 130, 40.63%]: CrossEntropyWithSoftmax = 3.15950802 * 640; EvalErrorPrediction = 0.77968750 * 640; time = 0.3139s; samplesPerSecond = 2038.7
+MPI Rank 2: 05/03/2016 14:23:36:  Epoch[ 1 of 4]-Minibatch[ 131- 140, 43.75%]: CrossEntropyWithSoftmax = 3.07762131 * 640; EvalErrorPrediction = 0.77187500 * 640; time = 0.3118s; samplesPerSecond = 2052.6
+MPI Rank 2: 05/03/2016 14:23:36:  Epoch[ 1 of 4]-Minibatch[ 141- 150, 46.88%]: CrossEntropyWithSoftmax = 3.05637351 * 640; EvalErrorPrediction = 0.72187500 * 640; time = 0.3021s; samplesPerSecond = 2118.7
+MPI Rank 2: 05/03/2016 14:23:36:  Epoch[ 1 of 4]-Minibatch[ 151- 160, 50.00%]: CrossEntropyWithSoftmax = 2.91153531 * 640; EvalErrorPrediction = 0.69062500 * 640; time = 0.3128s; samplesPerSecond = 2045.9
+MPI Rank 2: 05/03/2016 14:23:37:  Epoch[ 1 of 4]-Minibatch[ 161- 170, 53.13%]: CrossEntropyWithSoftmax = 2.89745725 * 640; EvalErrorPrediction = 0.73281250 * 640; time = 0.3140s; samplesPerSecond = 2038.1
+MPI Rank 2: 05/03/2016 14:23:37:  Epoch[ 1 of 4]-Minibatch[ 171- 180, 56.25%]: CrossEntropyWithSoftmax = 2.72829961 * 640; EvalErrorPrediction = 0.65312500 * 640; time = 0.3133s; samplesPerSecond = 2042.5
+MPI Rank 2: 05/03/2016 14:23:37:  Epoch[ 1 of 4]-Minibatch[ 181- 190, 59.38%]: CrossEntropyWithSoftmax = 2.65806444 * 640; EvalErrorPrediction = 0.68593750 * 640; time = 0.3129s; samplesPerSecond = 2045.6
+MPI Rank 2: 05/03/2016 14:23:38:  Epoch[ 1 of 4]-Minibatch[ 191- 200, 62.50%]: CrossEntropyWithSoftmax = 2.66604147 * 640; EvalErrorPrediction = 0.66093750 * 640; time = 0.3126s; samplesPerSecond = 2047.4
+MPI Rank 2: 05/03/2016 14:23:38:  Epoch[ 1 of 4]-Minibatch[ 201- 210, 65.63%]: CrossEntropyWithSoftmax = 2.53915697 * 640; EvalErrorPrediction = 0.63125000 * 640; time = 0.3124s; samplesPerSecond = 2048.8
+MPI Rank 2: 05/03/2016 14:23:38:  Epoch[ 1 of 4]-Minibatch[ 211- 220, 68.75%]: CrossEntropyWithSoftmax = 2.61937093 * 640; EvalErrorPrediction = 0.67343750 * 640; time = 0.3136s; samplesPerSecond = 2040.6
+MPI Rank 2: 05/03/2016 14:23:39:  Epoch[ 1 of 4]-Minibatch[ 221- 230, 71.88%]: CrossEntropyWithSoftmax = 2.51539473 * 640; EvalErrorPrediction = 0.65937500 * 640; time = 0.3133s; samplesPerSecond = 2042.8
+MPI Rank 2: 05/03/2016 14:23:39:  Epoch[ 1 of 4]-Minibatch[ 231- 240, 75.00%]: CrossEntropyWithSoftmax = 2.47301309 * 640; EvalErrorPrediction = 0.64218750 * 640; time = 0.3130s; samplesPerSecond = 2044.8
+MPI Rank 2: 05/03/2016 14:23:39:  Epoch[ 1 of 4]-Minibatch[ 241- 250, 78.13%]: CrossEntropyWithSoftmax = 2.42748799 * 640; EvalErrorPrediction = 0.61250000 * 640; time = 0.3131s; samplesPerSecond = 2044.0
+MPI Rank 2: 05/03/2016 14:23:40:  Epoch[ 1 of 4]-Minibatch[ 251- 260, 81.25%]: CrossEntropyWithSoftmax = 2.42204482 * 640; EvalErrorPrediction = 0.62500000 * 640; time = 0.3131s; samplesPerSecond = 2044.0
+MPI Rank 2: 05/03/2016 14:23:40:  Epoch[ 1 of 4]-Minibatch[ 261- 270, 84.38%]: CrossEntropyWithSoftmax = 2.17342812 * 640; EvalErrorPrediction = 0.56718750 * 640; time = 0.3129s; samplesPerSecond = 2045.3
+MPI Rank 2: 05/03/2016 14:23:40:  Epoch[ 1 of 4]-Minibatch[ 271- 280, 87.50%]: CrossEntropyWithSoftmax = 2.31290374 * 640; EvalErrorPrediction = 0.62968750 * 640; time = 0.3124s; samplesPerSecond = 2048.4
+MPI Rank 2: 05/03/2016 14:23:41:  Epoch[ 1 of 4]-Minibatch[ 281- 290, 90.63%]: CrossEntropyWithSoftmax = 2.26008782 * 640; EvalErrorPrediction = 0.60312500 * 640; time = 0.3139s; samplesPerSecond = 2038.7
+MPI Rank 2: 05/03/2016 14:23:41:  Epoch[ 1 of 4]-Minibatch[ 291- 300, 93.75%]: CrossEntropyWithSoftmax = 2.15763314 * 640; EvalErrorPrediction = 0.57968750 * 640; time = 0.3023s; samplesPerSecond = 2117.2
+MPI Rank 2: 05/03/2016 14:23:41:  Epoch[ 1 of 4]-Minibatch[ 301- 310, 96.88%]: CrossEntropyWithSoftmax = 2.23496000 * 640; EvalErrorPrediction = 0.59531250 * 640; time = 0.3131s; samplesPerSecond = 2043.8
+MPI Rank 2: 05/03/2016 14:23:41:  Epoch[ 1 of 4]-Minibatch[ 311- 320, 100.00%]: CrossEntropyWithSoftmax = 2.25712791 * 640; EvalErrorPrediction = 0.61406250 * 640; time = 0.3128s; samplesPerSecond = 2046.0
+MPI Rank 2: 05/03/2016 14:23:41: Finished Epoch[ 1 of 4]: [Training] CrossEntropyWithSoftmax = 3.00091203 * 20480; EvalErrorPrediction = 0.72744141 * 20480; totalSamplesSeen = 20480; learningRatePerSample = 0.015625; epochTime=10.0359s
+MPI Rank 2: 
+MPI Rank 2: 05/03/2016 14:23:42: Starting Epoch 2: learning rate per sample = 0.001953  effective momentum = 0.656119  momentum as time constant = 607.5 samples
 MPI Rank 2: minibatchiterator: epoch 1: frames [20480..40960] (first utterance at frame 20480), data subset 2 of 3, with 1 datapasses
 MPI Rank 2: 
-<<<<<<< HEAD
 MPI Rank 2: 05/03/2016 14:23:42: Starting minibatch loop, DataParallelSGD training (MyRank = 2, NumNodes = 3, NumGradientBits = 64), BufferedAsyncGradientAggregation is ENABLED, distributed reading is ENABLED.
 MPI Rank 2: Actual gradient aggregation time: 0.041505
 MPI Rank 2: Async gradient aggregation wait time: 0.009861
 MPI Rank 2: Actual gradient aggregation time: 0.047081
-MPI Rank 2: 05/03/2016 14:23:42:  Epoch[ 2 of 4]-Minibatch[   1-  10, 12.50%]: CrossEntropyWithSoftmax = 2.12914686 * 2304; EvalClassificationError = 0.57855903 * 2304; time = 0.4685s; samplesPerSecond = 4917.4
+MPI Rank 2: 05/03/2016 14:23:42:  Epoch[ 2 of 4]-Minibatch[   1-  10, 12.50%]: CrossEntropyWithSoftmax = 2.12914686 * 2304; EvalErrorPrediction = 0.57855903 * 2304; time = 0.4685s; samplesPerSecond = 4917.4
 MPI Rank 2: Async gradient aggregation wait time: 1e-006
 MPI Rank 2: Actual gradient aggregation time: 0.016583
 MPI Rank 2: Async gradient aggregation wait time: 0.028586
 MPI Rank 2: Actual gradient aggregation time: 0.049296
-MPI Rank 2: 05/03/2016 14:23:43:  Epoch[ 2 of 4]-Minibatch[  11-  20, 25.00%]: CrossEntropyWithSoftmax = 2.11816271 * 2560; EvalClassificationError = 0.59179688 * 2560; time = 0.4969s; samplesPerSecond = 5151.5
+MPI Rank 2: 05/03/2016 14:23:43:  Epoch[ 2 of 4]-Minibatch[  11-  20, 25.00%]: CrossEntropyWithSoftmax = 2.11816271 * 2560; EvalErrorPrediction = 0.59179688 * 2560; time = 0.4969s; samplesPerSecond = 5151.5
 MPI Rank 2: Async gradient aggregation wait time: 0.020856
 MPI Rank 2: Actual gradient aggregation time: 0.049541
 MPI Rank 2: Async gradient aggregation wait time: 0.022505
 MPI Rank 2: Actual gradient aggregation time: 0.048481
-MPI Rank 2: 05/03/2016 14:23:43:  Epoch[ 2 of 4]-Minibatch[  21-  30, 37.50%]: CrossEntropyWithSoftmax = 2.18355731 * 2560; EvalClassificationError = 0.58359375 * 2560; time = 0.4940s; samplesPerSecond = 5182.5
+MPI Rank 2: 05/03/2016 14:23:43:  Epoch[ 2 of 4]-Minibatch[  21-  30, 37.50%]: CrossEntropyWithSoftmax = 2.18355731 * 2560; EvalErrorPrediction = 0.58359375 * 2560; time = 0.4940s; samplesPerSecond = 5182.5
 MPI Rank 2: Async gradient aggregation wait time: 0.018034
 MPI Rank 2: Actual gradient aggregation time: 0.05137
 MPI Rank 2: Async gradient aggregation wait time: 0.021858
 MPI Rank 2: Actual gradient aggregation time: 0.048437
-MPI Rank 2: 05/03/2016 14:23:44:  Epoch[ 2 of 4]-Minibatch[  31-  40, 50.00%]: CrossEntropyWithSoftmax = 2.10557335 * 2560; EvalClassificationError = 0.57812500 * 2560; time = 0.5035s; samplesPerSecond = 5084.1
+MPI Rank 2: 05/03/2016 14:23:44:  Epoch[ 2 of 4]-Minibatch[  31-  40, 50.00%]: CrossEntropyWithSoftmax = 2.10557335 * 2560; EvalErrorPrediction = 0.57812500 * 2560; time = 0.5035s; samplesPerSecond = 5084.1
 MPI Rank 2: Async gradient aggregation wait time: 0.021824
 MPI Rank 2: Actual gradient aggregation time: 0.0487
 MPI Rank 2: Async gradient aggregation wait time: 0.018855
 MPI Rank 2: Actual gradient aggregation time: 0.048501
-MPI Rank 2: 05/03/2016 14:23:44:  Epoch[ 2 of 4]-Minibatch[  41-  50, 62.50%]: CrossEntropyWithSoftmax = 2.01391880 * 2560; EvalClassificationError = 0.55312500 * 2560; time = 0.4964s; samplesPerSecond = 5157.2
+MPI Rank 2: 05/03/2016 14:23:44:  Epoch[ 2 of 4]-Minibatch[  41-  50, 62.50%]: CrossEntropyWithSoftmax = 2.01391880 * 2560; EvalErrorPrediction = 0.55312500 * 2560; time = 0.4964s; samplesPerSecond = 5157.2
 MPI Rank 2: Async gradient aggregation wait time: 0.020072
 MPI Rank 2: Actual gradient aggregation time: 0.04792
 MPI Rank 2: Async gradient aggregation wait time: 0.018395
 MPI Rank 2: Actual gradient aggregation time: 0.049381
-MPI Rank 2: 05/03/2016 14:23:44:  Epoch[ 2 of 4]-Minibatch[  51-  60, 75.00%]: CrossEntropyWithSoftmax = 2.05221236 * 2560; EvalClassificationError = 0.57148438 * 2560; time = 0.4927s; samplesPerSecond = 5195.6
+MPI Rank 2: 05/03/2016 14:23:44:  Epoch[ 2 of 4]-Minibatch[  51-  60, 75.00%]: CrossEntropyWithSoftmax = 2.05221236 * 2560; EvalErrorPrediction = 0.57148438 * 2560; time = 0.4927s; samplesPerSecond = 5195.6
 MPI Rank 2: Async gradient aggregation wait time: 0.020174
 MPI Rank 2: Actual gradient aggregation time: 0.046712
 MPI Rank 2: Async gradient aggregation wait time: 0.026234
 MPI Rank 2: Actual gradient aggregation time: 0.048632
-MPI Rank 2: 05/03/2016 14:23:45:  Epoch[ 2 of 4]-Minibatch[  61-  70, 87.50%]: CrossEntropyWithSoftmax = 2.11613999 * 2560; EvalClassificationError = 0.56562500 * 2560; time = 0.4971s; samplesPerSecond = 5149.9
+MPI Rank 2: 05/03/2016 14:23:45:  Epoch[ 2 of 4]-Minibatch[  61-  70, 87.50%]: CrossEntropyWithSoftmax = 2.11613999 * 2560; EvalErrorPrediction = 0.56562500 * 2560; time = 0.4971s; samplesPerSecond = 5149.9
 MPI Rank 2: Async gradient aggregation wait time: 0.018806
 MPI Rank 2: Actual gradient aggregation time: 0.050871
 MPI Rank 2: Async gradient aggregation wait time: 0.024346
 MPI Rank 2: Actual gradient aggregation time: 0.048397
-MPI Rank 2: 05/03/2016 14:23:46:  Epoch[ 2 of 4]-Minibatch[  71-  80, 100.00%]: CrossEntropyWithSoftmax = 2.06152980 * 2560; EvalClassificationError = 0.57421875 * 2560; time = 0.5120s; samplesPerSecond = 4999.9
+MPI Rank 2: 05/03/2016 14:23:46:  Epoch[ 2 of 4]-Minibatch[  71-  80, 100.00%]: CrossEntropyWithSoftmax = 2.06152980 * 2560; EvalErrorPrediction = 0.57421875 * 2560; time = 0.5120s; samplesPerSecond = 4999.9
 MPI Rank 2: Async gradient aggregation wait time: 0.009338
 MPI Rank 2: Actual gradient aggregation time: 0.012827
-MPI Rank 2: 05/03/2016 14:23:46: Finished Epoch[ 2 of 4]: [Training] CrossEntropyWithSoftmax = 2.09738685 * 20480; EvalClassificationError = 0.57431641 * 20480; totalSamplesSeen = 40960; learningRatePerSample = 0.001953125; epochTime=3.99965s
-=======
-MPI Rank 2: 08/16/2016 03:04:21: Starting minibatch loop, DataParallelSGD training (MyRank = 2, NumNodes = 3, NumGradientBits = 64), BufferedAsyncGradientAggregation is ENABLED, distributed reading is ENABLED.
-MPI Rank 2: Actual gradient aggregation time: 0.03301
-MPI Rank 2: Async gradient aggregation wait time: 0.004502
-MPI Rank 2: Actual gradient aggregation time: 0.025447
-MPI Rank 2: 08/16/2016 03:04:21:  Epoch[ 2 of 4]-Minibatch[   1-  10, 12.50%]: CrossEntropyWithSoftmax = 2.18586881 * 2304; EvalErrorPrediction = 0.58029514 * 2304; time = 0.2549s; samplesPerSecond = 9039.8
-MPI Rank 2: Async gradient aggregation wait time: 0.000896
-MPI Rank 2: Actual gradient aggregation time: 0.022431
-MPI Rank 2: Async gradient aggregation wait time: 0.010162
-MPI Rank 2: Actual gradient aggregation time: 0.027066
-MPI Rank 2: 08/16/2016 03:04:22:  Epoch[ 2 of 4]-Minibatch[  11-  20, 25.00%]: CrossEntropyWithSoftmax = 2.21453123 * 2560; EvalErrorPrediction = 0.59101563 * 2560; time = 0.2272s; samplesPerSecond = 11267.0
-MPI Rank 2: Async gradient aggregation wait time: 0.015988
-MPI Rank 2: Actual gradient aggregation time: 0.023278
-MPI Rank 2: Async gradient aggregation wait time: 0.017319
-MPI Rank 2: Actual gradient aggregation time: 0.023129
-MPI Rank 2: 08/16/2016 03:04:22:  Epoch[ 2 of 4]-Minibatch[  21-  30, 37.50%]: CrossEntropyWithSoftmax = 2.23428937 * 2560; EvalErrorPrediction = 0.59843750 * 2560; time = 0.2441s; samplesPerSecond = 10486.2
-MPI Rank 2: Async gradient aggregation wait time: 0.016112
-MPI Rank 2: Actual gradient aggregation time: 0.023574
-MPI Rank 2: Async gradient aggregation wait time: 0.009482
-MPI Rank 2: Actual gradient aggregation time: 0.024348
-MPI Rank 2: 08/16/2016 03:04:22:  Epoch[ 2 of 4]-Minibatch[  31-  40, 50.00%]: CrossEntropyWithSoftmax = 2.22238576 * 2560; EvalErrorPrediction = 0.59609375 * 2560; time = 0.2431s; samplesPerSecond = 10531.5
-MPI Rank 2: Async gradient aggregation wait time: 0.014152
-MPI Rank 2: Actual gradient aggregation time: 0.023799
-MPI Rank 2: Async gradient aggregation wait time: 0.017039
-MPI Rank 2: Actual gradient aggregation time: 0.024632
-MPI Rank 2: 08/16/2016 03:04:22:  Epoch[ 2 of 4]-Minibatch[  41-  50, 62.50%]: CrossEntropyWithSoftmax = 2.17945944 * 2560; EvalErrorPrediction = 0.58632812 * 2560; time = 0.2405s; samplesPerSecond = 10645.6
-MPI Rank 2: Async gradient aggregation wait time: 0.013644
-MPI Rank 2: Actual gradient aggregation time: 0.023504
-MPI Rank 2: Async gradient aggregation wait time: 1e-006
-MPI Rank 2: Actual gradient aggregation time: 0.022575
-MPI Rank 2: 08/16/2016 03:04:23:  Epoch[ 2 of 4]-Minibatch[  51-  60, 75.00%]: CrossEntropyWithSoftmax = 2.13880131 * 2560; EvalErrorPrediction = 0.58164063 * 2560; time = 0.2355s; samplesPerSecond = 10868.4
-MPI Rank 2: Async gradient aggregation wait time: 0.012693
-MPI Rank 2: Actual gradient aggregation time: 0.02266
-MPI Rank 2: Async gradient aggregation wait time: 0.013298
-MPI Rank 2: Actual gradient aggregation time: 0.023268
-MPI Rank 2: 08/16/2016 03:04:23:  Epoch[ 2 of 4]-Minibatch[  61-  70, 87.50%]: CrossEntropyWithSoftmax = 2.12741612 * 2560; EvalErrorPrediction = 0.57031250 * 2560; time = 0.2457s; samplesPerSecond = 10417.7
-MPI Rank 2: Async gradient aggregation wait time: 0.016006
-MPI Rank 2: Actual gradient aggregation time: 0.024946
-MPI Rank 2: Async gradient aggregation wait time: 0.011367
-MPI Rank 2: Actual gradient aggregation time: 0.023964
-MPI Rank 2: 08/16/2016 03:04:23:  Epoch[ 2 of 4]-Minibatch[  71-  80, 100.00%]: CrossEntropyWithSoftmax = 2.09486743 * 2560; EvalErrorPrediction = 0.58242187 * 2560; time = 0.2421s; samplesPerSecond = 10576.1
-MPI Rank 2: Async gradient aggregation wait time: 0.008734
-MPI Rank 2: Actual gradient aggregation time: 0.010393
-MPI Rank 2: 08/16/2016 03:04:23: Finished Epoch[ 2 of 4]: [Training] CrossEntropyWithSoftmax = 2.17271296 * 20480; EvalErrorPrediction = 0.58520508 * 20480; totalSamplesSeen = 40960; learningRatePerSample = 0.001953125; epochTime=1.95924s
->>>>>>> 8493f118
-MPI Rank 2: 
-MPI Rank 2: 08/16/2016 03:04:23: Starting Epoch 3: learning rate per sample = 0.000098  effective momentum = 0.656119  momentum as time constant = 2429.9 samples
+MPI Rank 2: 05/03/2016 14:23:46: Finished Epoch[ 2 of 4]: [Training] CrossEntropyWithSoftmax = 2.09738685 * 20480; EvalErrorPrediction = 0.57431641 * 20480; totalSamplesSeen = 40960; learningRatePerSample = 0.001953125; epochTime=3.99965s
+MPI Rank 2: 
+MPI Rank 2: 05/03/2016 14:23:46: Starting Epoch 3: learning rate per sample = 0.000098  effective momentum = 0.656119  momentum as time constant = 2429.9 samples
 MPI Rank 2: minibatchiterator: epoch 2: frames [40960..61440] (first utterance at frame 40960), data subset 2 of 3, with 1 datapasses
 MPI Rank 2: 
-<<<<<<< HEAD
 MPI Rank 2: 05/03/2016 14:23:46: Starting minibatch loop, DataParallelSGD training (MyRank = 2, NumNodes = 3, NumGradientBits = 64), BufferedAsyncGradientAggregation is ENABLED, distributed reading is ENABLED.
 MPI Rank 2: Async gradient aggregation wait time: 0.108117
 MPI Rank 2: Actual gradient aggregation time: 0.133336
 MPI Rank 2: Async gradient aggregation wait time: 1e-006
 MPI Rank 2: Actual gradient aggregation time: 0.040659
-MPI Rank 2: 05/03/2016 14:23:47:  Epoch[ 3 of 4]-Minibatch[   1-  10, 50.00%]: CrossEntropyWithSoftmax = 2.04847812 * 9216; EvalClassificationError = 0.54014757 * 9216; time = 1.5734s; samplesPerSecond = 5857.3
+MPI Rank 2: 05/03/2016 14:23:47:  Epoch[ 3 of 4]-Minibatch[   1-  10, 50.00%]: CrossEntropyWithSoftmax = 2.04847812 * 9216; EvalErrorPrediction = 0.54014757 * 9216; time = 1.5734s; samplesPerSecond = 5857.3
 MPI Rank 2: Async gradient aggregation wait time: 0.109327
 MPI Rank 2: Actual gradient aggregation time: 0.151951
 MPI Rank 2: Async gradient aggregation wait time: 0.005264
 MPI Rank 2: Actual gradient aggregation time: 0.149863
-MPI Rank 2: 05/03/2016 14:23:49:  Epoch[ 3 of 4]-Minibatch[  11-  20, 100.00%]: CrossEntropyWithSoftmax = 1.94481165 * 10240; EvalClassificationError = 0.52617187 * 10240; time = 1.6808s; samplesPerSecond = 6092.4
-MPI Rank 2: 05/03/2016 14:23:49: Finished Epoch[ 3 of 4]: [Training] CrossEntropyWithSoftmax = 1.98968082 * 20480; EvalClassificationError = 0.53188477 * 20480; totalSamplesSeen = 61440; learningRatePerSample = 9.7656251e-005; epochTime=3.2822s
-=======
-MPI Rank 2: 08/16/2016 03:04:23: Starting minibatch loop, DataParallelSGD training (MyRank = 2, NumNodes = 3, NumGradientBits = 64), BufferedAsyncGradientAggregation is ENABLED, distributed reading is ENABLED.
-MPI Rank 2: Async gradient aggregation wait time: 0.001929
-MPI Rank 2: Actual gradient aggregation time: 0.069767
-MPI Rank 2: Async gradient aggregation wait time: 0.051731
-MPI Rank 2: Actual gradient aggregation time: 0.07264
-MPI Rank 2: 08/16/2016 03:04:24:  Epoch[ 3 of 4]-Minibatch[   1-  10, 50.00%]: CrossEntropyWithSoftmax = 2.17281503 * 9216; EvalErrorPrediction = 0.55924479 * 9216; time = 0.7206s; samplesPerSecond = 12788.5
-MPI Rank 2: Async gradient aggregation wait time: 0.003921
-MPI Rank 2: Actual gradient aggregation time: 0.068698
-MPI Rank 2: Async gradient aggregation wait time: 0.047368
-MPI Rank 2: Actual gradient aggregation time: 0.053525
-MPI Rank 2: 08/16/2016 03:04:25:  Epoch[ 3 of 4]-Minibatch[  11-  20, 100.00%]: CrossEntropyWithSoftmax = 2.02446206 * 10240; EvalErrorPrediction = 0.55722656 * 10240; time = 0.6942s; samplesPerSecond = 14750.6
-MPI Rank 2: 08/16/2016 03:04:25: Finished Epoch[ 3 of 4]: [Training] CrossEntropyWithSoftmax = 2.09074709 * 20480; EvalErrorPrediction = 0.55820313 * 20480; totalSamplesSeen = 61440; learningRatePerSample = 9.7656251e-005; epochTime=1.45892s
->>>>>>> 8493f118
-MPI Rank 2: 
-MPI Rank 2: 08/16/2016 03:04:25: Starting Epoch 4: learning rate per sample = 0.000098  effective momentum = 0.656119  momentum as time constant = 2429.9 samples
+MPI Rank 2: 05/03/2016 14:23:49:  Epoch[ 3 of 4]-Minibatch[  11-  20, 100.00%]: CrossEntropyWithSoftmax = 1.94481165 * 10240; EvalErrorPrediction = 0.52617187 * 10240; time = 1.6808s; samplesPerSecond = 6092.4
+MPI Rank 2: 05/03/2016 14:23:49: Finished Epoch[ 3 of 4]: [Training] CrossEntropyWithSoftmax = 1.98968082 * 20480; EvalErrorPrediction = 0.53188477 * 20480; totalSamplesSeen = 61440; learningRatePerSample = 9.7656251e-005; epochTime=3.2822s
+MPI Rank 2: 
+MPI Rank 2: 05/03/2016 14:23:49: Starting Epoch 4: learning rate per sample = 0.000098  effective momentum = 0.656119  momentum as time constant = 2429.9 samples
 MPI Rank 2: minibatchiterator: epoch 3: frames [61440..81920] (first utterance at frame 61440), data subset 2 of 3, with 1 datapasses
 MPI Rank 2: 
-<<<<<<< HEAD
 MPI Rank 2: 05/03/2016 14:23:49: Starting minibatch loop, DataParallelSGD training (MyRank = 2, NumNodes = 3, NumGradientBits = 64), BufferedAsyncGradientAggregation is ENABLED, distributed reading is ENABLED.
 MPI Rank 2: Async gradient aggregation wait time: 0.001673
 MPI Rank 2: Actual gradient aggregation time: 0.109261
 MPI Rank 2: Async gradient aggregation wait time: 0.087625
 MPI Rank 2: Actual gradient aggregation time: 0.117858
-MPI Rank 2: 05/03/2016 14:23:50:  Epoch[ 4 of 4]-Minibatch[   1-  10, 50.00%]: CrossEntropyWithSoftmax = 1.89065735 * 9216; EvalClassificationError = 0.51736111 * 9216; time = 1.4654s; samplesPerSecond = 6289.0
+MPI Rank 2: 05/03/2016 14:23:50:  Epoch[ 4 of 4]-Minibatch[   1-  10, 50.00%]: CrossEntropyWithSoftmax = 1.89065735 * 9216; EvalErrorPrediction = 0.51736111 * 9216; time = 1.4654s; samplesPerSecond = 6289.0
 MPI Rank 2: Async gradient aggregation wait time: 0.007458
 MPI Rank 2: Actual gradient aggregation time: 0.203664
 MPI Rank 2: Async gradient aggregation wait time: 0.110939
 MPI Rank 2: Actual gradient aggregation time: 0.115146
-MPI Rank 2: 05/03/2016 14:23:52:  Epoch[ 4 of 4]-Minibatch[  11-  20, 100.00%]: CrossEntropyWithSoftmax = 1.87529986 * 10240; EvalClassificationError = 0.51201172 * 10240; time = 1.5904s; samplesPerSecond = 6438.6
+MPI Rank 2: 05/03/2016 14:23:52:  Epoch[ 4 of 4]-Minibatch[  11-  20, 100.00%]: CrossEntropyWithSoftmax = 1.87529986 * 10240; EvalErrorPrediction = 0.51201172 * 10240; time = 1.5904s; samplesPerSecond = 6438.6
 MPI Rank 2: Async gradient aggregation wait time: 0.013376
-MPI Rank 2: 05/03/2016 14:23:52: Finished Epoch[ 4 of 4]: [Training] CrossEntropyWithSoftmax = 1.88285599 * 20480; EvalClassificationError = 0.51445312 * 20480; totalSamplesSeen = 81920; learningRatePerSample = 9.7656251e-005; epochTime=3.1024s
+MPI Rank 2: 05/03/2016 14:23:52: Finished Epoch[ 4 of 4]: [Training] CrossEntropyWithSoftmax = 1.88285599 * 20480; EvalErrorPrediction = 0.51445312 * 20480; totalSamplesSeen = 81920; learningRatePerSample = 9.7656251e-005; epochTime=3.1024s
 MPI Rank 2: 05/03/2016 14:23:52: CNTKCommandTrainEnd: speechTrain
-=======
-MPI Rank 2: 08/16/2016 03:04:25: Starting minibatch loop, DataParallelSGD training (MyRank = 2, NumNodes = 3, NumGradientBits = 64), BufferedAsyncGradientAggregation is ENABLED, distributed reading is ENABLED.
-MPI Rank 2: Async gradient aggregation wait time: 0.005577
-MPI Rank 2: Actual gradient aggregation time: 0.072623
-MPI Rank 2: Async gradient aggregation wait time: 0.000919
-MPI Rank 2: Actual gradient aggregation time: 0.069425
-MPI Rank 2: 08/16/2016 03:04:25:  Epoch[ 4 of 4]-Minibatch[   1-  10, 50.00%]: CrossEntropyWithSoftmax = 1.95451978 * 9216; EvalErrorPrediction = 0.52962240 * 9216; time = 0.7018s; samplesPerSecond = 13132.1
-MPI Rank 2: Async gradient aggregation wait time: 0.049684
-MPI Rank 2: Actual gradient aggregation time: 0.069187
-MPI Rank 2: Async gradient aggregation wait time: 0.031937
-MPI Rank 2: Actual gradient aggregation time: 0.068147
-MPI Rank 2: 08/16/2016 03:04:26:  Epoch[ 4 of 4]-Minibatch[  11-  20, 100.00%]: CrossEntropyWithSoftmax = 1.95218466 * 10240; EvalErrorPrediction = 0.52802734 * 10240; time = 0.7017s; samplesPerSecond = 14592.8
-MPI Rank 2: Async gradient aggregation wait time: 0.009288
-MPI Rank 2: 08/16/2016 03:04:26: Finished Epoch[ 4 of 4]: [Training] CrossEntropyWithSoftmax = 1.95485031 * 20480; EvalErrorPrediction = 0.52915039 * 20480; totalSamplesSeen = 81920; learningRatePerSample = 9.7656251e-005; epochTime=1.42715s
-MPI Rank 2: 08/16/2016 03:04:26: CNTKCommandTrainEnd: speechTrain
->>>>>>> 8493f118
-MPI Rank 2: 
-MPI Rank 2: 08/16/2016 03:04:26: Action "train" complete.
-MPI Rank 2: 
-MPI Rank 2: 08/16/2016 03:04:26: __COMPLETED__
-MPI Rank 2: ~MPIWrapper+MPI Rank 2: 
+MPI Rank 2: 05/03/2016 14:23:52: Action "train" complete.
+MPI Rank 2: 
+MPI Rank 2: 05/03/2016 14:23:52: __COMPLETED__