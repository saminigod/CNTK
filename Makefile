--- conflicted
+++ resolved
@@ -328,13 +328,8 @@
 	@echo $(SEPARATOR)
 	@echo creating $@ for $(ARCH) with build type $(BUILDTYPE)
 	@mkdir -p $(dir $@)
-<<<<<<< HEAD
-	$(CXX) $(LDFLAGS) -shared $(patsubst %,-L%, $(LIBPATH) $(NVMLPATH)) $(patsubst %,$(RPATH)%, $(ORIGINDIR) $(LIBPATH)) -o $@ $^ $(LIBS) -fopenmp
-    
-=======
 	$(CXX) $(LDFLAGS) -shared $(patsubst %,-L%, $(LIBPATH) $(NVMLLIBPATH)) $(patsubst %,$(RPATH)%, $(ORIGINDIR) $(LIBPATH)) -o $@ $^ $(LIBS) -fopenmp
 
->>>>>>> 27147646
 ########################################
 # CNTK Common
 ########################################
@@ -416,11 +411,7 @@
 	@echo $(SEPARATOR)
 	@mkdir -p $(dir $@)
 	@echo building output for $(ARCH) with build type $(BUILDTYPE)
-<<<<<<< HEAD
-	$(CXX) $(LDFLAGS) -shared $(patsubst %,-L%, $(LIBDIR) $(LIBPATH) $(NVMLPATH)) $(patsubst %,$(RPATH)%, $(ORIGINDIR) $(LIBPATH)) -o $@ $^ $(LIBS) -l$(CNTKMATH) -l$(CNTK_COMMON)
-=======
-	$(CXX) $(LDFLAGS) -shared $(patsubst %,-L%, $(LIBDIR) $(LIBPATH) $(NVMLLIBPATH)) $(patsubst %,$(RPATH)%, $(ORIGINDIR) $(LIBPATH)) -o $@ $^ $(LIBS) -l$(CNTKMATH)
->>>>>>> 27147646
+	$(CXX) $(LDFLAGS) -shared $(patsubst %,-L%, $(LIBDIR) $(LIBPATH) $(NVMLLIBPATH)) $(patsubst %,$(RPATH)%, $(ORIGINDIR) $(LIBPATH)) -o $@ $^ $(LIBS) -l$(CNTKMATH) -l$(CNTK_COMMON)
 
 ########################################
 # CNTKLibrary tests
@@ -443,11 +434,7 @@
 	@echo $(SEPARATOR)
 	@mkdir -p $(dir $@)
 	@echo building output for $(ARCH) with build type $(BUILDTYPE)
-<<<<<<< HEAD
-	$(CXX) $(LDFLAGS) $(patsubst %,-L%, $(LIBDIR) $(LIBPATH) $(NVMLPATH)) $(patsubst %,$(RPATH)%, $(ORIGINLIBDIR) $(LIBPATH)) -o $@ $^ $(LIBS) -l$(CNTKLIBRARY) -l$(CNTKMATH) -l$(CNTK_COMMON)
-=======
-	$(CXX) $(LDFLAGS) $(patsubst %,-L%, $(LIBDIR) $(LIBPATH) $(NVMLLIBPATH)) $(patsubst %,$(RPATH)%, $(ORIGINLIBDIR) $(LIBPATH)) -o $@ $^ $(LIBS) -l$(CNTKLIBRARY) -l$(CNTKMATH)
->>>>>>> 27147646
+	$(CXX) $(LDFLAGS) $(patsubst %,-L%, $(LIBDIR) $(LIBPATH) $(NVMLLIBPATH)) $(patsubst %,$(RPATH)%, $(ORIGINLIBDIR) $(LIBPATH)) -o $@ $^ $(LIBS) -l$(CNTKLIBRARY) -l$(CNTKMATH) -l$(CNTK_COMMON)
 
 ########################################
 # LibEval
@@ -482,11 +469,7 @@
 	@echo $(SEPARATOR)
 	@mkdir -p $(dir $@)
 	@echo Building $(EVAL_LIB) for $(ARCH) with build type $(BUILDTYPE)
-<<<<<<< HEAD
-	$(CXX) $(LDFLAGS) -shared $(patsubst %,-L%, $(LIBDIR) $(LIBPATH)) $(patsubst %,$(RPATH)%, $(ORIGINDIR) $(LIBPATH)) -o $@ $^ $(LIBS) -l$(CNTKLIBRARY) -l$(CNTK_COMMON)
-=======
-	$(CXX) $(LDFLAGS) -shared $(patsubst %,-L%, $(LIBDIR) $(LIBPATH) $(NVMLLIBPATH)) $(patsubst %,$(RPATH)%, $(ORIGINDIR) $(LIBPATH)) -o $@ $^ $(LIBS)
->>>>>>> 27147646
+	$(CXX) $(LDFLAGS) -shared $(patsubst %,-L%, $(LIBDIR) $(LIBPATH) $(NVMLLIBPATH)) $(patsubst %,$(RPATH)%, $(ORIGINDIR) $(LIBPATH)) -o $@ $^ $(LIBS) -l$(CNTKLIBRARY) -l$(CNTK_COMMON)
 
 ########################################
 # Eval Sample client
@@ -816,11 +799,7 @@
 	@echo $(SEPARATOR)
 	@mkdir -p $(dir $@)
 	@echo building output for $(ARCH) with build type $(BUILDTYPE)
-<<<<<<< HEAD
-	$(CXX) $(LDFLAGS) $(patsubst %,-L%, $(LIBDIR) $(LIBPATH) $(NVMLPATH)) $(patsubst %,$(RPATH)%, $(ORIGINLIBDIR) $(LIBPATH)) -o $@ $^ $(LIBS) -l$(CNTKMATH) -l$(CNTKLIBRARY) -l$(CNTK_COMMON) -fopenmp
-=======
-	$(CXX) $(LDFLAGS) $(patsubst %,-L%, $(LIBDIR) $(LIBPATH) $(NVMLLIBPATH)) $(patsubst %,$(RPATH)%, $(ORIGINLIBDIR) $(LIBPATH)) -o $@ $^ $(LIBS) -l$(CNTKMATH) -fopenmp
->>>>>>> 27147646
+	$(CXX) $(LDFLAGS) $(patsubst %,-L%, $(LIBDIR) $(LIBPATH) $(NVMLLIBPATH)) $(patsubst %,$(RPATH)%, $(ORIGINLIBDIR) $(LIBPATH)) -o $@ $^ $(LIBS) -l$(CNTKMATH) -l$(CNTKLIBRARY) -l$(CNTK_COMMON) -fopenmp
 
 # deployable resources: standard library of BS
 CNTK_CORE_BS:=$(BINDIR)/cntk.core.bs
