--- conflicted
+++ resolved
@@ -73,13 +73,8 @@
     l2_reg_weight          = 0.002
 
     # Instantiate the trainer object to drive the model training
-<<<<<<< HEAD
-    learner     = momentum_sgd(z.parameters, lr_schedule, mm_schedule, l2_regularization_weight = l2_reg_weight)
-    trainer     = Trainer(z, (ce, pe), learner)
-=======
     learner = cntk.learner.momentum_sgd(z.parameters, lr_schedule, mm_schedule, l2_regularization_weight = l2_reg_weight)
-    trainer = cntk.Trainer(z, ce, pe, learner)
->>>>>>> 9932aad5
+    trainer = cntk.Trainer(z, (ce, pe), learner)
 
     # define mapping from reader streams to network inputs
     input_map = {
