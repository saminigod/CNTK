--- conflicted
+++ resolved
@@ -335,22 +335,14 @@
     if isinstance(batch, Value):
         return batch
 
-<<<<<<< HEAD
+    if device is None:
+        device = cntk_py.DeviceDescriptor.use_default_device()
+
     # Use the mask, if we have additional dynamic axes besides the batch axis
     use_mask = len(var.dynamic_axes())>1
     if use_mask:
         seq_lens = [len(seq) for seq in batch]
 
-=======
-    if device is None:
-        device = cntk_py.DeviceDescriptor.use_default_device()
-
-    # Use the mask, if we have additional dynamic axes besides the batch axis
-    use_mask = len(var.dynamic_axes())>1
-    if use_mask:
-        seq_lens = [len(seq) for seq in batch]
-
->>>>>>> 8fb78b91
         try:
             num_seq = len(batch)
         except TypeError:
@@ -688,34 +680,14 @@
     Returns: 
         mapping of output variables to their values.
     '''
-<<<<<<< HEAD
-    if precision is not None:
-        precision = sanitize_precision(precision)
-
-    forward_in_var_map = sanitize_var_map(op.arguments(), arguments, seq_starts, precision, device)
-
-    forward_out_var_map = {}
-    forward_retain = set()
-    for v in op.outputs():
-        forward_out_var_map[v] = None  # will be populated in Forward()
-        forward_retain.add(v)
-=======
-    
->>>>>>> 8fb78b91
 
     forward_output = { v:None for v in self.outputs() }  # will be populated in Forward()
 
     state = op.forward(arguments, forward_output, seq_starts, device)
 
     if backward_pass:
-<<<<<<< HEAD
-        root_gradients = {}
-        for v, o in forward_output.items():
-            root_gradients[v] = ones_like(o, precision)
-=======
         root_gradients = {(v, ones_like(o, precision)) for v,o in
                 forward_outptu.items()}
->>>>>>> 8fb78b91
         root_gradients = sanitize_var_map(op.outputs(), root_gradients, None, precision, device)
 
         backward_output = op.backward(state, 
